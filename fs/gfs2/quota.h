/*
 * Copyright (C) Sistina Software, Inc.  1997-2003 All rights reserved.
 * Copyright (C) 2004-2006 Red Hat, Inc.  All rights reserved.
 *
 * This copyrighted material is made available to anyone wishing to use,
 * modify, copy, or redistribute it subject to the terms and conditions
 * of the GNU General Public License version 2.
 */

#ifndef __QUOTA_DOT_H__
#define __QUOTA_DOT_H__

#include <linux/list_lru.h>

struct gfs2_inode;
struct gfs2_sbd;

#define NO_UID_QUOTA_CHANGE INVALID_UID
#define NO_GID_QUOTA_CHANGE INVALID_GID

extern int gfs2_quota_hold(struct gfs2_inode *ip, kuid_t uid, kgid_t gid);
extern void gfs2_quota_unhold(struct gfs2_inode *ip);

extern int gfs2_quota_lock(struct gfs2_inode *ip, kuid_t uid, kgid_t gid);
extern void gfs2_quota_unlock(struct gfs2_inode *ip);

extern int gfs2_quota_check(struct gfs2_inode *ip, kuid_t uid, kgid_t gid);
extern void gfs2_quota_change(struct gfs2_inode *ip, s64 change,
			      kuid_t uid, kgid_t gid);

extern int gfs2_quota_sync(struct super_block *sb, int type);
extern int gfs2_quota_refresh(struct gfs2_sbd *sdp, struct kqid qid);

extern int gfs2_quota_init(struct gfs2_sbd *sdp);
extern void gfs2_quota_cleanup(struct gfs2_sbd *sdp);
extern int gfs2_quotad(void *data);

extern void gfs2_wake_up_statfs(struct gfs2_sbd *sdp);

static inline int gfs2_quota_lock_check(struct gfs2_inode *ip)
{
	struct gfs2_sbd *sdp = GFS2_SB(&ip->i_inode);
	int ret;
	if (sdp->sd_args.ar_quota == GFS2_QUOTA_OFF)
		return 0;
	ret = gfs2_quota_lock(ip, NO_UID_QUOTA_CHANGE, NO_GID_QUOTA_CHANGE);
	if (ret)
		return ret;
	if (sdp->sd_args.ar_quota != GFS2_QUOTA_ON)
		return 0;
	ret = gfs2_quota_check(ip, ip->i_inode.i_uid, ip->i_inode.i_gid);
	if (ret)
		gfs2_quota_unlock(ip);
	return ret;
}

<<<<<<< HEAD
extern unsigned long gfs2_qd_shrink_count(struct shrinker *shrink,
					  struct shrink_control *sc);
extern unsigned long gfs2_qd_shrink_scan(struct shrinker *shrink,
					 struct shrink_control *sc);
=======
>>>>>>> d8ec26d7
extern const struct quotactl_ops gfs2_quotactl_ops;
extern struct shrinker gfs2_qd_shrinker;
extern struct list_lru gfs2_qd_lru;

#endif /* __QUOTA_DOT_H__ */<|MERGE_RESOLUTION|>--- conflicted
+++ resolved
@@ -54,13 +54,6 @@
 	return ret;
 }
 
-<<<<<<< HEAD
-extern unsigned long gfs2_qd_shrink_count(struct shrinker *shrink,
-					  struct shrink_control *sc);
-extern unsigned long gfs2_qd_shrink_scan(struct shrinker *shrink,
-					 struct shrink_control *sc);
-=======
->>>>>>> d8ec26d7
 extern const struct quotactl_ops gfs2_quotactl_ops;
 extern struct shrinker gfs2_qd_shrinker;
 extern struct list_lru gfs2_qd_lru;
