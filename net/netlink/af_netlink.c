/*
 * NETLINK      Kernel-user communication protocol.
 *
 * 		Authors:	Alan Cox <alan@lxorguk.ukuu.org.uk>
 * 				Alexey Kuznetsov <kuznet@ms2.inr.ac.ru>
 * 				Patrick McHardy <kaber@trash.net>
 *
 *		This program is free software; you can redistribute it and/or
 *		modify it under the terms of the GNU General Public License
 *		as published by the Free Software Foundation; either version
 *		2 of the License, or (at your option) any later version.
 *
 * Tue Jun 26 14:36:48 MEST 2001 Herbert "herp" Rosmanith
 *                               added netlink_proto_exit
 * Tue Jan 22 18:32:44 BRST 2002 Arnaldo C. de Melo <acme@conectiva.com.br>
 * 				 use nlk_sk, as sk->protinfo is on a diet 8)
 * Fri Jul 22 19:51:12 MEST 2005 Harald Welte <laforge@gnumonks.org>
 * 				 - inc module use count of module that owns
 * 				   the kernel socket in case userspace opens
 * 				   socket of same protocol
 * 				 - remove all module support, since netlink is
 * 				   mandatory if CONFIG_NET=y these days
 */

#include <linux/module.h>

#include <linux/capability.h>
#include <linux/kernel.h>
#include <linux/init.h>
#include <linux/signal.h>
#include <linux/sched.h>
#include <linux/errno.h>
#include <linux/string.h>
#include <linux/stat.h>
#include <linux/socket.h>
#include <linux/un.h>
#include <linux/fcntl.h>
#include <linux/termios.h>
#include <linux/sockios.h>
#include <linux/net.h>
#include <linux/fs.h>
#include <linux/slab.h>
#include <asm/uaccess.h>
#include <linux/skbuff.h>
#include <linux/netdevice.h>
#include <linux/rtnetlink.h>
#include <linux/proc_fs.h>
#include <linux/seq_file.h>
#include <linux/notifier.h>
#include <linux/security.h>
#include <linux/jhash.h>
#include <linux/jiffies.h>
#include <linux/random.h>
#include <linux/bitops.h>
#include <linux/mm.h>
#include <linux/types.h>
#include <linux/audit.h>
#include <linux/mutex.h>
#include <linux/vmalloc.h>
#include <linux/if_arp.h>
#include <linux/rhashtable.h>
#include <asm/cacheflush.h>
#include <linux/hash.h>
#include <linux/genetlink.h>

#include <net/net_namespace.h>
#include <net/sock.h>
#include <net/scm.h>
#include <net/netlink.h>

#include "af_netlink.h"

struct listeners {
	struct rcu_head		rcu;
	unsigned long		masks[0];
};

/* state bits */
#define NETLINK_CONGESTED	0x0

/* flags */
#define NETLINK_KERNEL_SOCKET	0x1
#define NETLINK_RECV_PKTINFO	0x2
#define NETLINK_BROADCAST_SEND_ERROR	0x4
#define NETLINK_RECV_NO_ENOBUFS	0x8

static inline int netlink_is_kernel(struct sock *sk)
{
	return nlk_sk(sk)->flags & NETLINK_KERNEL_SOCKET;
}

struct netlink_table *nl_table;
EXPORT_SYMBOL_GPL(nl_table);

static DECLARE_WAIT_QUEUE_HEAD(nl_table_wait);

static int netlink_dump(struct sock *sk);
static void netlink_skb_destructor(struct sk_buff *skb);

/* nl_table locking explained:
 * Lookup and traversal are protected with an RCU read-side lock. Insertion
 * and removal are protected with per bucket lock while using RCU list
 * modification primitives and may run in parallel to RCU protected lookups.
 * Destruction of the Netlink socket may only occur *after* nl_table_lock has
 * been acquired * either during or after the socket has been removed from
 * the list and after an RCU grace period.
 */
DEFINE_RWLOCK(nl_table_lock);
EXPORT_SYMBOL_GPL(nl_table_lock);
static atomic_t nl_table_users = ATOMIC_INIT(0);

#define nl_deref_protected(X) rcu_dereference_protected(X, lockdep_is_held(&nl_table_lock));

static ATOMIC_NOTIFIER_HEAD(netlink_chain);

static DEFINE_SPINLOCK(netlink_tap_lock);
static struct list_head netlink_tap_all __read_mostly;

static inline u32 netlink_group_mask(u32 group)
{
	return group ? 1 << (group - 1) : 0;
}

int netlink_add_tap(struct netlink_tap *nt)
{
	if (unlikely(nt->dev->type != ARPHRD_NETLINK))
		return -EINVAL;

	spin_lock(&netlink_tap_lock);
	list_add_rcu(&nt->list, &netlink_tap_all);
	spin_unlock(&netlink_tap_lock);

	__module_get(nt->module);

	return 0;
}
EXPORT_SYMBOL_GPL(netlink_add_tap);

static int __netlink_remove_tap(struct netlink_tap *nt)
{
	bool found = false;
	struct netlink_tap *tmp;

	spin_lock(&netlink_tap_lock);

	list_for_each_entry(tmp, &netlink_tap_all, list) {
		if (nt == tmp) {
			list_del_rcu(&nt->list);
			found = true;
			goto out;
		}
	}

	pr_warn("__netlink_remove_tap: %p not found\n", nt);
out:
	spin_unlock(&netlink_tap_lock);

	if (found && nt->module)
		module_put(nt->module);

	return found ? 0 : -ENODEV;
}

int netlink_remove_tap(struct netlink_tap *nt)
{
	int ret;

	ret = __netlink_remove_tap(nt);
	synchronize_net();

	return ret;
}
EXPORT_SYMBOL_GPL(netlink_remove_tap);

static bool netlink_filter_tap(const struct sk_buff *skb)
{
	struct sock *sk = skb->sk;

	/* We take the more conservative approach and
	 * whitelist socket protocols that may pass.
	 */
	switch (sk->sk_protocol) {
	case NETLINK_ROUTE:
	case NETLINK_USERSOCK:
	case NETLINK_SOCK_DIAG:
	case NETLINK_NFLOG:
	case NETLINK_XFRM:
	case NETLINK_FIB_LOOKUP:
	case NETLINK_NETFILTER:
	case NETLINK_GENERIC:
		return true;
	}

	return false;
}

static int __netlink_deliver_tap_skb(struct sk_buff *skb,
				     struct net_device *dev)
{
	struct sk_buff *nskb;
	struct sock *sk = skb->sk;
	int ret = -ENOMEM;

	dev_hold(dev);
	nskb = skb_clone(skb, GFP_ATOMIC);
	if (nskb) {
		nskb->dev = dev;
		nskb->protocol = htons((u16) sk->sk_protocol);
		nskb->pkt_type = netlink_is_kernel(sk) ?
				 PACKET_KERNEL : PACKET_USER;
		skb_reset_network_header(nskb);
		ret = dev_queue_xmit(nskb);
		if (unlikely(ret > 0))
			ret = net_xmit_errno(ret);
	}

	dev_put(dev);
	return ret;
}

static void __netlink_deliver_tap(struct sk_buff *skb)
{
	int ret;
	struct netlink_tap *tmp;

	if (!netlink_filter_tap(skb))
		return;

	list_for_each_entry_rcu(tmp, &netlink_tap_all, list) {
		ret = __netlink_deliver_tap_skb(skb, tmp->dev);
		if (unlikely(ret))
			break;
	}
}

static void netlink_deliver_tap(struct sk_buff *skb)
{
	rcu_read_lock();

	if (unlikely(!list_empty(&netlink_tap_all)))
		__netlink_deliver_tap(skb);

	rcu_read_unlock();
}

static void netlink_deliver_tap_kernel(struct sock *dst, struct sock *src,
				       struct sk_buff *skb)
{
	if (!(netlink_is_kernel(dst) && netlink_is_kernel(src)))
		netlink_deliver_tap(skb);
}

static void netlink_overrun(struct sock *sk)
{
	struct netlink_sock *nlk = nlk_sk(sk);

	if (!(nlk->flags & NETLINK_RECV_NO_ENOBUFS)) {
		if (!test_and_set_bit(NETLINK_CONGESTED, &nlk_sk(sk)->state)) {
			sk->sk_err = ENOBUFS;
			sk->sk_error_report(sk);
		}
	}
	atomic_inc(&sk->sk_drops);
}

static void netlink_rcv_wake(struct sock *sk)
{
	struct netlink_sock *nlk = nlk_sk(sk);

	if (skb_queue_empty(&sk->sk_receive_queue))
		clear_bit(NETLINK_CONGESTED, &nlk->state);
	if (!test_bit(NETLINK_CONGESTED, &nlk->state))
		wake_up_interruptible(&nlk->wait);
}

#ifdef CONFIG_NETLINK_MMAP
static bool netlink_skb_is_mmaped(const struct sk_buff *skb)
{
	return NETLINK_CB(skb).flags & NETLINK_SKB_MMAPED;
}

static bool netlink_rx_is_mmaped(struct sock *sk)
{
	return nlk_sk(sk)->rx_ring.pg_vec != NULL;
}

static bool netlink_tx_is_mmaped(struct sock *sk)
{
	return nlk_sk(sk)->tx_ring.pg_vec != NULL;
}

static __pure struct page *pgvec_to_page(const void *addr)
{
	if (is_vmalloc_addr(addr))
		return vmalloc_to_page(addr);
	else
		return virt_to_page(addr);
}

static void free_pg_vec(void **pg_vec, unsigned int order, unsigned int len)
{
	unsigned int i;

	for (i = 0; i < len; i++) {
		if (pg_vec[i] != NULL) {
			if (is_vmalloc_addr(pg_vec[i]))
				vfree(pg_vec[i]);
			else
				free_pages((unsigned long)pg_vec[i], order);
		}
	}
	kfree(pg_vec);
}

static void *alloc_one_pg_vec_page(unsigned long order)
{
	void *buffer;
	gfp_t gfp_flags = GFP_KERNEL | __GFP_COMP | __GFP_ZERO |
			  __GFP_NOWARN | __GFP_NORETRY;

	buffer = (void *)__get_free_pages(gfp_flags, order);
	if (buffer != NULL)
		return buffer;

	buffer = vzalloc((1 << order) * PAGE_SIZE);
	if (buffer != NULL)
		return buffer;

	gfp_flags &= ~__GFP_NORETRY;
	return (void *)__get_free_pages(gfp_flags, order);
}

static void **alloc_pg_vec(struct netlink_sock *nlk,
			   struct nl_mmap_req *req, unsigned int order)
{
	unsigned int block_nr = req->nm_block_nr;
	unsigned int i;
	void **pg_vec;

	pg_vec = kcalloc(block_nr, sizeof(void *), GFP_KERNEL);
	if (pg_vec == NULL)
		return NULL;

	for (i = 0; i < block_nr; i++) {
		pg_vec[i] = alloc_one_pg_vec_page(order);
		if (pg_vec[i] == NULL)
			goto err1;
	}

	return pg_vec;
err1:
	free_pg_vec(pg_vec, order, block_nr);
	return NULL;
}

static int netlink_set_ring(struct sock *sk, struct nl_mmap_req *req,
			    bool closing, bool tx_ring)
{
	struct netlink_sock *nlk = nlk_sk(sk);
	struct netlink_ring *ring;
	struct sk_buff_head *queue;
	void **pg_vec = NULL;
	unsigned int order = 0;
	int err;

	ring  = tx_ring ? &nlk->tx_ring : &nlk->rx_ring;
	queue = tx_ring ? &sk->sk_write_queue : &sk->sk_receive_queue;

	if (!closing) {
		if (atomic_read(&nlk->mapped))
			return -EBUSY;
		if (atomic_read(&ring->pending))
			return -EBUSY;
	}

	if (req->nm_block_nr) {
		if (ring->pg_vec != NULL)
			return -EBUSY;

		if ((int)req->nm_block_size <= 0)
			return -EINVAL;
		if (!PAGE_ALIGNED(req->nm_block_size))
			return -EINVAL;
		if (req->nm_frame_size < NL_MMAP_HDRLEN)
			return -EINVAL;
		if (!IS_ALIGNED(req->nm_frame_size, NL_MMAP_MSG_ALIGNMENT))
			return -EINVAL;

		ring->frames_per_block = req->nm_block_size /
					 req->nm_frame_size;
		if (ring->frames_per_block == 0)
			return -EINVAL;
		if (ring->frames_per_block * req->nm_block_nr !=
		    req->nm_frame_nr)
			return -EINVAL;

		order = get_order(req->nm_block_size);
		pg_vec = alloc_pg_vec(nlk, req, order);
		if (pg_vec == NULL)
			return -ENOMEM;
	} else {
		if (req->nm_frame_nr)
			return -EINVAL;
	}

	err = -EBUSY;
	mutex_lock(&nlk->pg_vec_lock);
	if (closing || atomic_read(&nlk->mapped) == 0) {
		err = 0;
		spin_lock_bh(&queue->lock);

		ring->frame_max		= req->nm_frame_nr - 1;
		ring->head		= 0;
		ring->frame_size	= req->nm_frame_size;
		ring->pg_vec_pages	= req->nm_block_size / PAGE_SIZE;

		swap(ring->pg_vec_len, req->nm_block_nr);
		swap(ring->pg_vec_order, order);
		swap(ring->pg_vec, pg_vec);

		__skb_queue_purge(queue);
		spin_unlock_bh(&queue->lock);

		WARN_ON(atomic_read(&nlk->mapped));
	}
	mutex_unlock(&nlk->pg_vec_lock);

	if (pg_vec)
		free_pg_vec(pg_vec, order, req->nm_block_nr);
	return err;
}

static void netlink_mm_open(struct vm_area_struct *vma)
{
	struct file *file = vma->vm_file;
	struct socket *sock = file->private_data;
	struct sock *sk = sock->sk;

	if (sk)
		atomic_inc(&nlk_sk(sk)->mapped);
}

static void netlink_mm_close(struct vm_area_struct *vma)
{
	struct file *file = vma->vm_file;
	struct socket *sock = file->private_data;
	struct sock *sk = sock->sk;

	if (sk)
		atomic_dec(&nlk_sk(sk)->mapped);
}

static const struct vm_operations_struct netlink_mmap_ops = {
	.open	= netlink_mm_open,
	.close	= netlink_mm_close,
};

static int netlink_mmap(struct file *file, struct socket *sock,
			struct vm_area_struct *vma)
{
	struct sock *sk = sock->sk;
	struct netlink_sock *nlk = nlk_sk(sk);
	struct netlink_ring *ring;
	unsigned long start, size, expected;
	unsigned int i;
	int err = -EINVAL;

	if (vma->vm_pgoff)
		return -EINVAL;

	mutex_lock(&nlk->pg_vec_lock);

	expected = 0;
	for (ring = &nlk->rx_ring; ring <= &nlk->tx_ring; ring++) {
		if (ring->pg_vec == NULL)
			continue;
		expected += ring->pg_vec_len * ring->pg_vec_pages * PAGE_SIZE;
	}

	if (expected == 0)
		goto out;

	size = vma->vm_end - vma->vm_start;
	if (size != expected)
		goto out;

	start = vma->vm_start;
	for (ring = &nlk->rx_ring; ring <= &nlk->tx_ring; ring++) {
		if (ring->pg_vec == NULL)
			continue;

		for (i = 0; i < ring->pg_vec_len; i++) {
			struct page *page;
			void *kaddr = ring->pg_vec[i];
			unsigned int pg_num;

			for (pg_num = 0; pg_num < ring->pg_vec_pages; pg_num++) {
				page = pgvec_to_page(kaddr);
				err = vm_insert_page(vma, start, page);
				if (err < 0)
					goto out;
				start += PAGE_SIZE;
				kaddr += PAGE_SIZE;
			}
		}
	}

	atomic_inc(&nlk->mapped);
	vma->vm_ops = &netlink_mmap_ops;
	err = 0;
out:
	mutex_unlock(&nlk->pg_vec_lock);
	return err;
}

static void netlink_frame_flush_dcache(const struct nl_mmap_hdr *hdr, unsigned int nm_len)
{
#if ARCH_IMPLEMENTS_FLUSH_DCACHE_PAGE == 1
	struct page *p_start, *p_end;

	/* First page is flushed through netlink_{get,set}_status */
	p_start = pgvec_to_page(hdr + PAGE_SIZE);
	p_end   = pgvec_to_page((void *)hdr + NL_MMAP_HDRLEN + nm_len - 1);
	while (p_start <= p_end) {
		flush_dcache_page(p_start);
		p_start++;
	}
#endif
}

static enum nl_mmap_status netlink_get_status(const struct nl_mmap_hdr *hdr)
{
	smp_rmb();
	flush_dcache_page(pgvec_to_page(hdr));
	return hdr->nm_status;
}

static void netlink_set_status(struct nl_mmap_hdr *hdr,
			       enum nl_mmap_status status)
{
	smp_mb();
	hdr->nm_status = status;
	flush_dcache_page(pgvec_to_page(hdr));
}

static struct nl_mmap_hdr *
__netlink_lookup_frame(const struct netlink_ring *ring, unsigned int pos)
{
	unsigned int pg_vec_pos, frame_off;

	pg_vec_pos = pos / ring->frames_per_block;
	frame_off  = pos % ring->frames_per_block;

	return ring->pg_vec[pg_vec_pos] + (frame_off * ring->frame_size);
}

static struct nl_mmap_hdr *
netlink_lookup_frame(const struct netlink_ring *ring, unsigned int pos,
		     enum nl_mmap_status status)
{
	struct nl_mmap_hdr *hdr;

	hdr = __netlink_lookup_frame(ring, pos);
	if (netlink_get_status(hdr) != status)
		return NULL;

	return hdr;
}

static struct nl_mmap_hdr *
netlink_current_frame(const struct netlink_ring *ring,
		      enum nl_mmap_status status)
{
	return netlink_lookup_frame(ring, ring->head, status);
}

static struct nl_mmap_hdr *
netlink_previous_frame(const struct netlink_ring *ring,
		       enum nl_mmap_status status)
{
	unsigned int prev;

	prev = ring->head ? ring->head - 1 : ring->frame_max;
	return netlink_lookup_frame(ring, prev, status);
}

static void netlink_increment_head(struct netlink_ring *ring)
{
	ring->head = ring->head != ring->frame_max ? ring->head + 1 : 0;
}

static void netlink_forward_ring(struct netlink_ring *ring)
{
	unsigned int head = ring->head, pos = head;
	const struct nl_mmap_hdr *hdr;

	do {
		hdr = __netlink_lookup_frame(ring, pos);
		if (hdr->nm_status == NL_MMAP_STATUS_UNUSED)
			break;
		if (hdr->nm_status != NL_MMAP_STATUS_SKIP)
			break;
		netlink_increment_head(ring);
	} while (ring->head != head);
}

static bool netlink_dump_space(struct netlink_sock *nlk)
{
	struct netlink_ring *ring = &nlk->rx_ring;
	struct nl_mmap_hdr *hdr;
	unsigned int n;

	hdr = netlink_current_frame(ring, NL_MMAP_STATUS_UNUSED);
	if (hdr == NULL)
		return false;

	n = ring->head + ring->frame_max / 2;
	if (n > ring->frame_max)
		n -= ring->frame_max;

	hdr = __netlink_lookup_frame(ring, n);

	return hdr->nm_status == NL_MMAP_STATUS_UNUSED;
}

static unsigned int netlink_poll(struct file *file, struct socket *sock,
				 poll_table *wait)
{
	struct sock *sk = sock->sk;
	struct netlink_sock *nlk = nlk_sk(sk);
	unsigned int mask;
	int err;

	if (nlk->rx_ring.pg_vec != NULL) {
		/* Memory mapped sockets don't call recvmsg(), so flow control
		 * for dumps is performed here. A dump is allowed to continue
		 * if at least half the ring is unused.
		 */
		while (nlk->cb_running && netlink_dump_space(nlk)) {
			err = netlink_dump(sk);
			if (err < 0) {
				sk->sk_err = -err;
				sk->sk_error_report(sk);
				break;
			}
		}
		netlink_rcv_wake(sk);
	}

	mask = datagram_poll(file, sock, wait);

	spin_lock_bh(&sk->sk_receive_queue.lock);
	if (nlk->rx_ring.pg_vec) {
		netlink_forward_ring(&nlk->rx_ring);
		if (!netlink_previous_frame(&nlk->rx_ring, NL_MMAP_STATUS_UNUSED))
			mask |= POLLIN | POLLRDNORM;
	}
	spin_unlock_bh(&sk->sk_receive_queue.lock);

	spin_lock_bh(&sk->sk_write_queue.lock);
	if (nlk->tx_ring.pg_vec) {
		if (netlink_current_frame(&nlk->tx_ring, NL_MMAP_STATUS_UNUSED))
			mask |= POLLOUT | POLLWRNORM;
	}
	spin_unlock_bh(&sk->sk_write_queue.lock);

	return mask;
}

static struct nl_mmap_hdr *netlink_mmap_hdr(struct sk_buff *skb)
{
	return (struct nl_mmap_hdr *)(skb->head - NL_MMAP_HDRLEN);
}

static void netlink_ring_setup_skb(struct sk_buff *skb, struct sock *sk,
				   struct netlink_ring *ring,
				   struct nl_mmap_hdr *hdr)
{
	unsigned int size;
	void *data;

	size = ring->frame_size - NL_MMAP_HDRLEN;
	data = (void *)hdr + NL_MMAP_HDRLEN;

	skb->head	= data;
	skb->data	= data;
	skb_reset_tail_pointer(skb);
	skb->end	= skb->tail + size;
	skb->len	= 0;

	skb->destructor	= netlink_skb_destructor;
	NETLINK_CB(skb).flags |= NETLINK_SKB_MMAPED;
	NETLINK_CB(skb).sk = sk;
}

static int netlink_mmap_sendmsg(struct sock *sk, struct msghdr *msg,
				u32 dst_portid, u32 dst_group,
				struct scm_cookie *scm)
{
	struct netlink_sock *nlk = nlk_sk(sk);
	struct netlink_ring *ring;
	struct nl_mmap_hdr *hdr;
	struct sk_buff *skb;
	unsigned int maxlen;
	int err = 0, len = 0;

	mutex_lock(&nlk->pg_vec_lock);

	ring   = &nlk->tx_ring;
	maxlen = ring->frame_size - NL_MMAP_HDRLEN;

	do {
		unsigned int nm_len;

		hdr = netlink_current_frame(ring, NL_MMAP_STATUS_VALID);
		if (hdr == NULL) {
			if (!(msg->msg_flags & MSG_DONTWAIT) &&
			    atomic_read(&nlk->tx_ring.pending))
				schedule();
			continue;
		}

		nm_len = ACCESS_ONCE(hdr->nm_len);
		if (nm_len > maxlen) {
			err = -EINVAL;
			goto out;
		}

		netlink_frame_flush_dcache(hdr, nm_len);

		skb = alloc_skb(nm_len, GFP_KERNEL);
		if (skb == NULL) {
			err = -ENOBUFS;
			goto out;
		}
		__skb_put(skb, nm_len);
		memcpy(skb->data, (void *)hdr + NL_MMAP_HDRLEN, nm_len);
		netlink_set_status(hdr, NL_MMAP_STATUS_UNUSED);

		netlink_increment_head(ring);

		NETLINK_CB(skb).portid	  = nlk->portid;
		NETLINK_CB(skb).dst_group = dst_group;
		NETLINK_CB(skb).creds	  = scm->creds;

		err = security_netlink_send(sk, skb);
		if (err) {
			kfree_skb(skb);
			goto out;
		}

		if (unlikely(dst_group)) {
			atomic_inc(&skb->users);
			netlink_broadcast(sk, skb, dst_portid, dst_group,
					  GFP_KERNEL);
		}
		err = netlink_unicast(sk, skb, dst_portid,
				      msg->msg_flags & MSG_DONTWAIT);
		if (err < 0)
			goto out;
		len += err;

	} while (hdr != NULL ||
		 (!(msg->msg_flags & MSG_DONTWAIT) &&
		  atomic_read(&nlk->tx_ring.pending)));

	if (len > 0)
		err = len;
out:
	mutex_unlock(&nlk->pg_vec_lock);
	return err;
}

static void netlink_queue_mmaped_skb(struct sock *sk, struct sk_buff *skb)
{
	struct nl_mmap_hdr *hdr;

	hdr = netlink_mmap_hdr(skb);
	hdr->nm_len	= skb->len;
	hdr->nm_group	= NETLINK_CB(skb).dst_group;
	hdr->nm_pid	= NETLINK_CB(skb).creds.pid;
	hdr->nm_uid	= from_kuid(sk_user_ns(sk), NETLINK_CB(skb).creds.uid);
	hdr->nm_gid	= from_kgid(sk_user_ns(sk), NETLINK_CB(skb).creds.gid);
	netlink_frame_flush_dcache(hdr, hdr->nm_len);
	netlink_set_status(hdr, NL_MMAP_STATUS_VALID);

	NETLINK_CB(skb).flags |= NETLINK_SKB_DELIVERED;
	kfree_skb(skb);
}

static void netlink_ring_set_copied(struct sock *sk, struct sk_buff *skb)
{
	struct netlink_sock *nlk = nlk_sk(sk);
	struct netlink_ring *ring = &nlk->rx_ring;
	struct nl_mmap_hdr *hdr;

	spin_lock_bh(&sk->sk_receive_queue.lock);
	hdr = netlink_current_frame(ring, NL_MMAP_STATUS_UNUSED);
	if (hdr == NULL) {
		spin_unlock_bh(&sk->sk_receive_queue.lock);
		kfree_skb(skb);
		netlink_overrun(sk);
		return;
	}
	netlink_increment_head(ring);
	__skb_queue_tail(&sk->sk_receive_queue, skb);
	spin_unlock_bh(&sk->sk_receive_queue.lock);

	hdr->nm_len	= skb->len;
	hdr->nm_group	= NETLINK_CB(skb).dst_group;
	hdr->nm_pid	= NETLINK_CB(skb).creds.pid;
	hdr->nm_uid	= from_kuid(sk_user_ns(sk), NETLINK_CB(skb).creds.uid);
	hdr->nm_gid	= from_kgid(sk_user_ns(sk), NETLINK_CB(skb).creds.gid);
	netlink_set_status(hdr, NL_MMAP_STATUS_COPY);
}

#else /* CONFIG_NETLINK_MMAP */
#define netlink_skb_is_mmaped(skb)	false
#define netlink_rx_is_mmaped(sk)	false
#define netlink_tx_is_mmaped(sk)	false
#define netlink_mmap			sock_no_mmap
#define netlink_poll			datagram_poll
#define netlink_mmap_sendmsg(sk, msg, dst_portid, dst_group, scm)	0
#endif /* CONFIG_NETLINK_MMAP */

static void netlink_skb_destructor(struct sk_buff *skb)
{
#ifdef CONFIG_NETLINK_MMAP
	struct nl_mmap_hdr *hdr;
	struct netlink_ring *ring;
	struct sock *sk;

	/* If a packet from the kernel to userspace was freed because of an
	 * error without being delivered to userspace, the kernel must reset
	 * the status. In the direction userspace to kernel, the status is
	 * always reset here after the packet was processed and freed.
	 */
	if (netlink_skb_is_mmaped(skb)) {
		hdr = netlink_mmap_hdr(skb);
		sk = NETLINK_CB(skb).sk;

		if (NETLINK_CB(skb).flags & NETLINK_SKB_TX) {
			netlink_set_status(hdr, NL_MMAP_STATUS_UNUSED);
			ring = &nlk_sk(sk)->tx_ring;
		} else {
			if (!(NETLINK_CB(skb).flags & NETLINK_SKB_DELIVERED)) {
				hdr->nm_len = 0;
				netlink_set_status(hdr, NL_MMAP_STATUS_VALID);
			}
			ring = &nlk_sk(sk)->rx_ring;
		}

		WARN_ON(atomic_read(&ring->pending) == 0);
		atomic_dec(&ring->pending);
		sock_put(sk);

		skb->head = NULL;
	}
#endif
	if (is_vmalloc_addr(skb->head)) {
		if (!skb->cloned ||
		    !atomic_dec_return(&(skb_shinfo(skb)->dataref)))
			vfree(skb->head);

		skb->head = NULL;
	}
	if (skb->sk != NULL)
		sock_rfree(skb);
}

static void netlink_skb_set_owner_r(struct sk_buff *skb, struct sock *sk)
{
	WARN_ON(skb->sk != NULL);
	skb->sk = sk;
	skb->destructor = netlink_skb_destructor;
	atomic_add(skb->truesize, &sk->sk_rmem_alloc);
	sk_mem_charge(sk, skb->truesize);
}

static void netlink_sock_destruct(struct sock *sk)
{
	struct netlink_sock *nlk = nlk_sk(sk);

	if (nlk->cb_running) {
		if (nlk->cb.done)
			nlk->cb.done(&nlk->cb);

		module_put(nlk->cb.module);
		kfree_skb(nlk->cb.skb);
	}

	skb_queue_purge(&sk->sk_receive_queue);
#ifdef CONFIG_NETLINK_MMAP
	if (1) {
		struct nl_mmap_req req;

		memset(&req, 0, sizeof(req));
		if (nlk->rx_ring.pg_vec)
			netlink_set_ring(sk, &req, true, false);
		memset(&req, 0, sizeof(req));
		if (nlk->tx_ring.pg_vec)
			netlink_set_ring(sk, &req, true, true);
	}
#endif /* CONFIG_NETLINK_MMAP */

	if (!sock_flag(sk, SOCK_DEAD)) {
		printk(KERN_ERR "Freeing alive netlink socket %p\n", sk);
		return;
	}

	WARN_ON(atomic_read(&sk->sk_rmem_alloc));
	WARN_ON(atomic_read(&sk->sk_wmem_alloc));
	WARN_ON(nlk_sk(sk)->groups);
}

/* This lock without WQ_FLAG_EXCLUSIVE is good on UP and it is _very_ bad on
 * SMP. Look, when several writers sleep and reader wakes them up, all but one
 * immediately hit write lock and grab all the cpus. Exclusive sleep solves
 * this, _but_ remember, it adds useless work on UP machines.
 */

void netlink_table_grab(void)
	__acquires(nl_table_lock)
{
	might_sleep();

	write_lock_irq(&nl_table_lock);

	if (atomic_read(&nl_table_users)) {
		DECLARE_WAITQUEUE(wait, current);

		add_wait_queue_exclusive(&nl_table_wait, &wait);
		for (;;) {
			set_current_state(TASK_UNINTERRUPTIBLE);
			if (atomic_read(&nl_table_users) == 0)
				break;
			write_unlock_irq(&nl_table_lock);
			schedule();
			write_lock_irq(&nl_table_lock);
		}

		__set_current_state(TASK_RUNNING);
		remove_wait_queue(&nl_table_wait, &wait);
	}
}

void netlink_table_ungrab(void)
	__releases(nl_table_lock)
{
	write_unlock_irq(&nl_table_lock);
	wake_up(&nl_table_wait);
}

static inline void
netlink_lock_table(void)
{
	/* read_lock() synchronizes us to netlink_table_grab */

	read_lock(&nl_table_lock);
	atomic_inc(&nl_table_users);
	read_unlock(&nl_table_lock);
}

static inline void
netlink_unlock_table(void)
{
	if (atomic_dec_and_test(&nl_table_users))
		wake_up(&nl_table_wait);
}

struct netlink_compare_arg
{
	struct net *net;
	u32 portid;
};

static bool netlink_compare(void *ptr, void *arg)
{
	struct netlink_compare_arg *x = arg;
	struct sock *sk = ptr;

	return nlk_sk(sk)->portid == x->portid &&
	       net_eq(sock_net(sk), x->net);
}

static struct sock *__netlink_lookup(struct netlink_table *table, u32 portid,
				     struct net *net)
{
	struct netlink_compare_arg arg = {
		.net = net,
		.portid = portid,
	};

	return rhashtable_lookup_compare(&table->hash, &portid,
					 &netlink_compare, &arg);
}

static bool __netlink_insert(struct netlink_table *table, struct sock *sk)
{
	struct netlink_compare_arg arg = {
		.net = sock_net(sk),
		.portid = nlk_sk(sk)->portid,
	};

	return rhashtable_lookup_compare_insert(&table->hash,
						&nlk_sk(sk)->node,
						&netlink_compare, &arg);
}

static struct sock *netlink_lookup(struct net *net, int protocol, u32 portid)
{
	struct netlink_table *table = &nl_table[protocol];
	struct sock *sk;

	rcu_read_lock();
	sk = __netlink_lookup(table, portid, net);
	if (sk)
		sock_hold(sk);
	rcu_read_unlock();

	return sk;
}

static const struct proto_ops netlink_ops;

static void
netlink_update_listeners(struct sock *sk)
{
	struct netlink_table *tbl = &nl_table[sk->sk_protocol];
	unsigned long mask;
	unsigned int i;
	struct listeners *listeners;

	listeners = nl_deref_protected(tbl->listeners);
	if (!listeners)
		return;

	for (i = 0; i < NLGRPLONGS(tbl->groups); i++) {
		mask = 0;
		sk_for_each_bound(sk, &tbl->mc_list) {
			if (i < NLGRPLONGS(nlk_sk(sk)->ngroups))
				mask |= nlk_sk(sk)->groups[i];
		}
		listeners->masks[i] = mask;
	}
	/* this function is only called with the netlink table "grabbed", which
	 * makes sure updates are visible before bind or setsockopt return. */
}

static int netlink_insert(struct sock *sk, u32 portid)
{
	struct netlink_table *table = &nl_table[sk->sk_protocol];
	int err;

	lock_sock(sk);

	err = -EBUSY;
	if (nlk_sk(sk)->portid)
		goto err;

	err = -ENOMEM;
	if (BITS_PER_LONG > 32 &&
	    unlikely(atomic_read(&table->hash.nelems) >= UINT_MAX))
		goto err;

	nlk_sk(sk)->portid = portid;
	sock_hold(sk);

	err = 0;
	if (!__netlink_insert(table, sk)) {
		err = -EADDRINUSE;
		sock_put(sk);
	}

err:
	release_sock(sk);
	return err;
}

static void netlink_remove(struct sock *sk)
{
	struct netlink_table *table;

	table = &nl_table[sk->sk_protocol];
	if (rhashtable_remove(&table->hash, &nlk_sk(sk)->node)) {
		WARN_ON(atomic_read(&sk->sk_refcnt) == 1);
		__sock_put(sk);
	}

	netlink_table_grab();
	if (nlk_sk(sk)->subscriptions) {
		__sk_del_bind_node(sk);
		netlink_update_listeners(sk);
	}
	if (sk->sk_protocol == NETLINK_GENERIC)
		atomic_inc(&genl_sk_destructing_cnt);
	netlink_table_ungrab();
}

static struct proto netlink_proto = {
	.name	  = "NETLINK",
	.owner	  = THIS_MODULE,
	.obj_size = sizeof(struct netlink_sock),
};

static int __netlink_create(struct net *net, struct socket *sock,
			    struct mutex *cb_mutex, int protocol)
{
	struct sock *sk;
	struct netlink_sock *nlk;

	sock->ops = &netlink_ops;

	sk = sk_alloc(net, PF_NETLINK, GFP_KERNEL, &netlink_proto);
	if (!sk)
		return -ENOMEM;

	sock_init_data(sock, sk);

	nlk = nlk_sk(sk);
	if (cb_mutex) {
		nlk->cb_mutex = cb_mutex;
	} else {
		nlk->cb_mutex = &nlk->cb_def_mutex;
		mutex_init(nlk->cb_mutex);
	}
	init_waitqueue_head(&nlk->wait);
#ifdef CONFIG_NETLINK_MMAP
	mutex_init(&nlk->pg_vec_lock);
#endif

	sk->sk_destruct = netlink_sock_destruct;
	sk->sk_protocol = protocol;
	return 0;
}

static int netlink_create(struct net *net, struct socket *sock, int protocol,
			  int kern)
{
	struct module *module = NULL;
	struct mutex *cb_mutex;
	struct netlink_sock *nlk;
	int (*bind)(struct net *net, int group);
	void (*unbind)(struct net *net, int group);
	int err = 0;

	sock->state = SS_UNCONNECTED;

	if (sock->type != SOCK_RAW && sock->type != SOCK_DGRAM)
		return -ESOCKTNOSUPPORT;

	if (protocol < 0 || protocol >= MAX_LINKS)
		return -EPROTONOSUPPORT;

	netlink_lock_table();
#ifdef CONFIG_MODULES
	if (!nl_table[protocol].registered) {
		netlink_unlock_table();
		request_module("net-pf-%d-proto-%d", PF_NETLINK, protocol);
		netlink_lock_table();
	}
#endif
	if (nl_table[protocol].registered &&
	    try_module_get(nl_table[protocol].module))
		module = nl_table[protocol].module;
	else
		err = -EPROTONOSUPPORT;
	cb_mutex = nl_table[protocol].cb_mutex;
	bind = nl_table[protocol].bind;
	unbind = nl_table[protocol].unbind;
	netlink_unlock_table();

	if (err < 0)
		goto out;

	err = __netlink_create(net, sock, cb_mutex, protocol);
	if (err < 0)
		goto out_module;

	local_bh_disable();
	sock_prot_inuse_add(net, &netlink_proto, 1);
	local_bh_enable();

	nlk = nlk_sk(sock->sk);
	nlk->module = module;
	nlk->netlink_bind = bind;
	nlk->netlink_unbind = unbind;
out:
	return err;

out_module:
	module_put(module);
	goto out;
}

static void deferred_put_nlk_sk(struct rcu_head *head)
{
	struct netlink_sock *nlk = container_of(head, struct netlink_sock, rcu);

	sock_put(&nlk->sk);
}

static int netlink_release(struct socket *sock)
{
	struct sock *sk = sock->sk;
	struct netlink_sock *nlk;

	if (!sk)
		return 0;

	netlink_remove(sk);
	sock_orphan(sk);
	nlk = nlk_sk(sk);

	/*
	 * OK. Socket is unlinked, any packets that arrive now
	 * will be purged.
	 */

	/* must not acquire netlink_table_lock in any way again before unbind
	 * and notifying genetlink is done as otherwise it might deadlock
	 */
	if (nlk->netlink_unbind) {
		int i;

		for (i = 0; i < nlk->ngroups; i++)
			if (test_bit(i, nlk->groups))
				nlk->netlink_unbind(sock_net(sk), i + 1);
	}
	if (sk->sk_protocol == NETLINK_GENERIC &&
	    atomic_dec_return(&genl_sk_destructing_cnt) == 0)
		wake_up(&genl_sk_destructing_waitq);

	sock->sk = NULL;
	wake_up_interruptible_all(&nlk->wait);

	skb_queue_purge(&sk->sk_write_queue);

	if (nlk->portid) {
		struct netlink_notify n = {
						.net = sock_net(sk),
						.protocol = sk->sk_protocol,
						.portid = nlk->portid,
					  };
		atomic_notifier_call_chain(&netlink_chain,
				NETLINK_URELEASE, &n);
	}

	module_put(nlk->module);

	if (netlink_is_kernel(sk)) {
		netlink_table_grab();
		BUG_ON(nl_table[sk->sk_protocol].registered == 0);
		if (--nl_table[sk->sk_protocol].registered == 0) {
			struct listeners *old;

			old = nl_deref_protected(nl_table[sk->sk_protocol].listeners);
			RCU_INIT_POINTER(nl_table[sk->sk_protocol].listeners, NULL);
			kfree_rcu(old, rcu);
			nl_table[sk->sk_protocol].module = NULL;
			nl_table[sk->sk_protocol].bind = NULL;
			nl_table[sk->sk_protocol].unbind = NULL;
			nl_table[sk->sk_protocol].flags = 0;
			nl_table[sk->sk_protocol].registered = 0;
		}
		netlink_table_ungrab();
	}

	kfree(nlk->groups);
	nlk->groups = NULL;

	local_bh_disable();
	sock_prot_inuse_add(sock_net(sk), &netlink_proto, -1);
	local_bh_enable();
	call_rcu(&nlk->rcu, deferred_put_nlk_sk);
	return 0;
}

static int netlink_autobind(struct socket *sock)
{
	struct sock *sk = sock->sk;
	struct net *net = sock_net(sk);
	struct netlink_table *table = &nl_table[sk->sk_protocol];
	s32 portid = task_tgid_vnr(current);
	int err;
	static s32 rover = -4097;

retry:
	cond_resched();
	rcu_read_lock();
	if (__netlink_lookup(table, portid, net)) {
		/* Bind collision, search negative portid values. */
		portid = rover--;
		if (rover > -4097)
			rover = -4097;
		rcu_read_unlock();
		goto retry;
	}
	rcu_read_unlock();

	err = netlink_insert(sk, portid);
	if (err == -EADDRINUSE)
		goto retry;

	/* If 2 threads race to autobind, that is fine.  */
	if (err == -EBUSY)
		err = 0;

	return err;
}

/**
 * __netlink_ns_capable - General netlink message capability test
 * @nsp: NETLINK_CB of the socket buffer holding a netlink command from userspace.
 * @user_ns: The user namespace of the capability to use
 * @cap: The capability to use
 *
 * Test to see if the opener of the socket we received the message
 * from had when the netlink socket was created and the sender of the
 * message has has the capability @cap in the user namespace @user_ns.
 */
bool __netlink_ns_capable(const struct netlink_skb_parms *nsp,
			struct user_namespace *user_ns, int cap)
{
	return ((nsp->flags & NETLINK_SKB_DST) ||
		file_ns_capable(nsp->sk->sk_socket->file, user_ns, cap)) &&
		ns_capable(user_ns, cap);
}
EXPORT_SYMBOL(__netlink_ns_capable);

/**
 * netlink_ns_capable - General netlink message capability test
 * @skb: socket buffer holding a netlink command from userspace
 * @user_ns: The user namespace of the capability to use
 * @cap: The capability to use
 *
 * Test to see if the opener of the socket we received the message
 * from had when the netlink socket was created and the sender of the
 * message has has the capability @cap in the user namespace @user_ns.
 */
bool netlink_ns_capable(const struct sk_buff *skb,
			struct user_namespace *user_ns, int cap)
{
	return __netlink_ns_capable(&NETLINK_CB(skb), user_ns, cap);
}
EXPORT_SYMBOL(netlink_ns_capable);

/**
 * netlink_capable - Netlink global message capability test
 * @skb: socket buffer holding a netlink command from userspace
 * @cap: The capability to use
 *
 * Test to see if the opener of the socket we received the message
 * from had when the netlink socket was created and the sender of the
 * message has has the capability @cap in all user namespaces.
 */
bool netlink_capable(const struct sk_buff *skb, int cap)
{
	return netlink_ns_capable(skb, &init_user_ns, cap);
}
EXPORT_SYMBOL(netlink_capable);

/**
 * netlink_net_capable - Netlink network namespace message capability test
 * @skb: socket buffer holding a netlink command from userspace
 * @cap: The capability to use
 *
 * Test to see if the opener of the socket we received the message
 * from had when the netlink socket was created and the sender of the
 * message has has the capability @cap over the network namespace of
 * the socket we received the message from.
 */
bool netlink_net_capable(const struct sk_buff *skb, int cap)
{
	return netlink_ns_capable(skb, sock_net(skb->sk)->user_ns, cap);
}
EXPORT_SYMBOL(netlink_net_capable);

static inline int netlink_allowed(const struct socket *sock, unsigned int flag)
{
	return (nl_table[sock->sk->sk_protocol].flags & flag) ||
		ns_capable(sock_net(sock->sk)->user_ns, CAP_NET_ADMIN);
}

static void
netlink_update_subscriptions(struct sock *sk, unsigned int subscriptions)
{
	struct netlink_sock *nlk = nlk_sk(sk);

	if (nlk->subscriptions && !subscriptions)
		__sk_del_bind_node(sk);
	else if (!nlk->subscriptions && subscriptions)
		sk_add_bind_node(sk, &nl_table[sk->sk_protocol].mc_list);
	nlk->subscriptions = subscriptions;
}

static int netlink_realloc_groups(struct sock *sk)
{
	struct netlink_sock *nlk = nlk_sk(sk);
	unsigned int groups;
	unsigned long *new_groups;
	int err = 0;

	netlink_table_grab();

	groups = nl_table[sk->sk_protocol].groups;
	if (!nl_table[sk->sk_protocol].registered) {
		err = -ENOENT;
		goto out_unlock;
	}

	if (nlk->ngroups >= groups)
		goto out_unlock;

	new_groups = krealloc(nlk->groups, NLGRPSZ(groups), GFP_ATOMIC);
	if (new_groups == NULL) {
		err = -ENOMEM;
		goto out_unlock;
	}
	memset((char *)new_groups + NLGRPSZ(nlk->ngroups), 0,
	       NLGRPSZ(groups) - NLGRPSZ(nlk->ngroups));

	nlk->groups = new_groups;
	nlk->ngroups = groups;
 out_unlock:
	netlink_table_ungrab();
	return err;
}

static void netlink_undo_bind(int group, long unsigned int groups,
			      struct sock *sk)
{
	struct netlink_sock *nlk = nlk_sk(sk);
	int undo;

	if (!nlk->netlink_unbind)
		return;

	for (undo = 0; undo < group; undo++)
		if (test_bit(undo, &groups))
			nlk->netlink_unbind(sock_net(sk), undo + 1);
}

static int netlink_bind(struct socket *sock, struct sockaddr *addr,
			int addr_len)
{
	struct sock *sk = sock->sk;
	struct net *net = sock_net(sk);
	struct netlink_sock *nlk = nlk_sk(sk);
	struct sockaddr_nl *nladdr = (struct sockaddr_nl *)addr;
	int err;
	long unsigned int groups = nladdr->nl_groups;

	if (addr_len < sizeof(struct sockaddr_nl))
		return -EINVAL;

	if (nladdr->nl_family != AF_NETLINK)
		return -EINVAL;

	/* Only superuser is allowed to listen multicasts */
	if (groups) {
		if (!netlink_allowed(sock, NL_CFG_F_NONROOT_RECV))
			return -EPERM;
		err = netlink_realloc_groups(sk);
		if (err)
			return err;
	}

	if (nlk->portid)
		if (nladdr->nl_pid != nlk->portid)
			return -EINVAL;

	if (nlk->netlink_bind && groups) {
		int group;

		for (group = 0; group < nlk->ngroups; group++) {
			if (!test_bit(group, &groups))
				continue;
			err = nlk->netlink_bind(net, group + 1);
			if (!err)
				continue;
			netlink_undo_bind(group, groups, sk);
			return err;
		}
	}

	if (!nlk->portid) {
		err = nladdr->nl_pid ?
			netlink_insert(sk, nladdr->nl_pid) :
			netlink_autobind(sock);
		if (err) {
			netlink_undo_bind(nlk->ngroups, groups, sk);
			return err;
		}
	}

	if (!groups && (nlk->groups == NULL || !(u32)nlk->groups[0]))
		return 0;

	netlink_table_grab();
	netlink_update_subscriptions(sk, nlk->subscriptions +
					 hweight32(groups) -
					 hweight32(nlk->groups[0]));
	nlk->groups[0] = (nlk->groups[0] & ~0xffffffffUL) | groups;
	netlink_update_listeners(sk);
	netlink_table_ungrab();

	return 0;
}

static int netlink_connect(struct socket *sock, struct sockaddr *addr,
			   int alen, int flags)
{
	int err = 0;
	struct sock *sk = sock->sk;
	struct netlink_sock *nlk = nlk_sk(sk);
	struct sockaddr_nl *nladdr = (struct sockaddr_nl *)addr;

	if (alen < sizeof(addr->sa_family))
		return -EINVAL;

	if (addr->sa_family == AF_UNSPEC) {
		sk->sk_state	= NETLINK_UNCONNECTED;
		nlk->dst_portid	= 0;
		nlk->dst_group  = 0;
		return 0;
	}
	if (addr->sa_family != AF_NETLINK)
		return -EINVAL;

	if ((nladdr->nl_groups || nladdr->nl_pid) &&
	    !netlink_allowed(sock, NL_CFG_F_NONROOT_SEND))
		return -EPERM;

	if (!nlk->portid)
		err = netlink_autobind(sock);

	if (err == 0) {
		sk->sk_state	= NETLINK_CONNECTED;
		nlk->dst_portid = nladdr->nl_pid;
		nlk->dst_group  = ffs(nladdr->nl_groups);
	}

	return err;
}

static int netlink_getname(struct socket *sock, struct sockaddr *addr,
			   int *addr_len, int peer)
{
	struct sock *sk = sock->sk;
	struct netlink_sock *nlk = nlk_sk(sk);
	DECLARE_SOCKADDR(struct sockaddr_nl *, nladdr, addr);

	nladdr->nl_family = AF_NETLINK;
	nladdr->nl_pad = 0;
	*addr_len = sizeof(*nladdr);

	if (peer) {
		nladdr->nl_pid = nlk->dst_portid;
		nladdr->nl_groups = netlink_group_mask(nlk->dst_group);
	} else {
		nladdr->nl_pid = nlk->portid;
		nladdr->nl_groups = nlk->groups ? nlk->groups[0] : 0;
	}
	return 0;
}

static struct sock *netlink_getsockbyportid(struct sock *ssk, u32 portid)
{
	struct sock *sock;
	struct netlink_sock *nlk;

	sock = netlink_lookup(sock_net(ssk), ssk->sk_protocol, portid);
	if (!sock)
		return ERR_PTR(-ECONNREFUSED);

	/* Don't bother queuing skb if kernel socket has no input function */
	nlk = nlk_sk(sock);
	if (sock->sk_state == NETLINK_CONNECTED &&
	    nlk->dst_portid != nlk_sk(ssk)->portid) {
		sock_put(sock);
		return ERR_PTR(-ECONNREFUSED);
	}
	return sock;
}

struct sock *netlink_getsockbyfilp(struct file *filp)
{
	struct inode *inode = file_inode(filp);
	struct sock *sock;

	if (!S_ISSOCK(inode->i_mode))
		return ERR_PTR(-ENOTSOCK);

	sock = SOCKET_I(inode)->sk;
	if (sock->sk_family != AF_NETLINK)
		return ERR_PTR(-EINVAL);

	sock_hold(sock);
	return sock;
}

static struct sk_buff *netlink_alloc_large_skb(unsigned int size,
					       int broadcast)
{
	struct sk_buff *skb;
	void *data;

	if (size <= NLMSG_GOODSIZE || broadcast)
		return alloc_skb(size, GFP_KERNEL);

	size = SKB_DATA_ALIGN(size) +
	       SKB_DATA_ALIGN(sizeof(struct skb_shared_info));

	data = vmalloc(size);
	if (data == NULL)
		return NULL;

	skb = build_skb(data, size);
	if (skb == NULL)
		vfree(data);
	else {
		skb->head_frag = 0;
		skb->destructor = netlink_skb_destructor;
	}

	return skb;
}

/*
 * Attach a skb to a netlink socket.
 * The caller must hold a reference to the destination socket. On error, the
 * reference is dropped. The skb is not send to the destination, just all
 * all error checks are performed and memory in the queue is reserved.
 * Return values:
 * < 0: error. skb freed, reference to sock dropped.
 * 0: continue
 * 1: repeat lookup - reference dropped while waiting for socket memory.
 */
int netlink_attachskb(struct sock *sk, struct sk_buff *skb,
		      long *timeo, struct sock *ssk)
{
	struct netlink_sock *nlk;

	nlk = nlk_sk(sk);

	if ((atomic_read(&sk->sk_rmem_alloc) > sk->sk_rcvbuf ||
	     test_bit(NETLINK_CONGESTED, &nlk->state)) &&
	    !netlink_skb_is_mmaped(skb)) {
		DECLARE_WAITQUEUE(wait, current);
		if (!*timeo) {
			if (!ssk || netlink_is_kernel(ssk))
				netlink_overrun(sk);
			sock_put(sk);
			kfree_skb(skb);
			return -EAGAIN;
		}

		__set_current_state(TASK_INTERRUPTIBLE);
		add_wait_queue(&nlk->wait, &wait);

		if ((atomic_read(&sk->sk_rmem_alloc) > sk->sk_rcvbuf ||
		     test_bit(NETLINK_CONGESTED, &nlk->state)) &&
		    !sock_flag(sk, SOCK_DEAD))
			*timeo = schedule_timeout(*timeo);

		__set_current_state(TASK_RUNNING);
		remove_wait_queue(&nlk->wait, &wait);
		sock_put(sk);

		if (signal_pending(current)) {
			kfree_skb(skb);
			return sock_intr_errno(*timeo);
		}
		return 1;
	}
	netlink_skb_set_owner_r(skb, sk);
	return 0;
}

static int __netlink_sendskb(struct sock *sk, struct sk_buff *skb)
{
	int len = skb->len;

	netlink_deliver_tap(skb);

#ifdef CONFIG_NETLINK_MMAP
	if (netlink_skb_is_mmaped(skb))
		netlink_queue_mmaped_skb(sk, skb);
	else if (netlink_rx_is_mmaped(sk))
		netlink_ring_set_copied(sk, skb);
	else
#endif /* CONFIG_NETLINK_MMAP */
		skb_queue_tail(&sk->sk_receive_queue, skb);
	sk->sk_data_ready(sk);
	return len;
}

int netlink_sendskb(struct sock *sk, struct sk_buff *skb)
{
	int len = __netlink_sendskb(sk, skb);

	sock_put(sk);
	return len;
}

void netlink_detachskb(struct sock *sk, struct sk_buff *skb)
{
	kfree_skb(skb);
	sock_put(sk);
}

static struct sk_buff *netlink_trim(struct sk_buff *skb, gfp_t allocation)
{
	int delta;

	WARN_ON(skb->sk != NULL);
	if (netlink_skb_is_mmaped(skb))
		return skb;

	delta = skb->end - skb->tail;
	if (is_vmalloc_addr(skb->head) || delta * 2 < skb->truesize)
		return skb;

	if (skb_shared(skb)) {
		struct sk_buff *nskb = skb_clone(skb, allocation);
		if (!nskb)
			return skb;
		consume_skb(skb);
		skb = nskb;
	}

	if (!pskb_expand_head(skb, 0, -delta, allocation))
		skb->truesize -= delta;

	return skb;
}

static int netlink_unicast_kernel(struct sock *sk, struct sk_buff *skb,
				  struct sock *ssk)
{
	int ret;
	struct netlink_sock *nlk = nlk_sk(sk);

	ret = -ECONNREFUSED;
	if (nlk->netlink_rcv != NULL) {
		ret = skb->len;
		netlink_skb_set_owner_r(skb, sk);
		NETLINK_CB(skb).sk = ssk;
		netlink_deliver_tap_kernel(sk, ssk, skb);
		nlk->netlink_rcv(skb);
		consume_skb(skb);
	} else {
		kfree_skb(skb);
	}
	sock_put(sk);
	return ret;
}

int netlink_unicast(struct sock *ssk, struct sk_buff *skb,
		    u32 portid, int nonblock)
{
	struct sock *sk;
	int err;
	long timeo;

	skb = netlink_trim(skb, gfp_any());

	timeo = sock_sndtimeo(ssk, nonblock);
retry:
	sk = netlink_getsockbyportid(ssk, portid);
	if (IS_ERR(sk)) {
		kfree_skb(skb);
		return PTR_ERR(sk);
	}
	if (netlink_is_kernel(sk))
		return netlink_unicast_kernel(sk, skb, ssk);

	if (sk_filter(sk, skb)) {
		err = skb->len;
		kfree_skb(skb);
		sock_put(sk);
		return err;
	}

	err = netlink_attachskb(sk, skb, &timeo, ssk);
	if (err == 1)
		goto retry;
	if (err)
		return err;

	return netlink_sendskb(sk, skb);
}
EXPORT_SYMBOL(netlink_unicast);

struct sk_buff *netlink_alloc_skb(struct sock *ssk, unsigned int size,
				  u32 dst_portid, gfp_t gfp_mask)
{
#ifdef CONFIG_NETLINK_MMAP
	struct sock *sk = NULL;
	struct sk_buff *skb;
	struct netlink_ring *ring;
	struct nl_mmap_hdr *hdr;
	unsigned int maxlen;

	sk = netlink_getsockbyportid(ssk, dst_portid);
	if (IS_ERR(sk))
		goto out;

	ring = &nlk_sk(sk)->rx_ring;
	/* fast-path without atomic ops for common case: non-mmaped receiver */
	if (ring->pg_vec == NULL)
		goto out_put;

	if (ring->frame_size - NL_MMAP_HDRLEN < size)
		goto out_put;

	skb = alloc_skb_head(gfp_mask);
	if (skb == NULL)
		goto err1;

	spin_lock_bh(&sk->sk_receive_queue.lock);
	/* check again under lock */
	if (ring->pg_vec == NULL)
		goto out_free;

	/* check again under lock */
	maxlen = ring->frame_size - NL_MMAP_HDRLEN;
	if (maxlen < size)
		goto out_free;

	netlink_forward_ring(ring);
	hdr = netlink_current_frame(ring, NL_MMAP_STATUS_UNUSED);
	if (hdr == NULL)
		goto err2;
	netlink_ring_setup_skb(skb, sk, ring, hdr);
	netlink_set_status(hdr, NL_MMAP_STATUS_RESERVED);
	atomic_inc(&ring->pending);
	netlink_increment_head(ring);

	spin_unlock_bh(&sk->sk_receive_queue.lock);
	return skb;

err2:
	kfree_skb(skb);
	spin_unlock_bh(&sk->sk_receive_queue.lock);
	netlink_overrun(sk);
err1:
	sock_put(sk);
	return NULL;

out_free:
	kfree_skb(skb);
	spin_unlock_bh(&sk->sk_receive_queue.lock);
out_put:
	sock_put(sk);
out:
#endif
	return alloc_skb(size, gfp_mask);
}
EXPORT_SYMBOL_GPL(netlink_alloc_skb);

int netlink_has_listeners(struct sock *sk, unsigned int group)
{
	int res = 0;
	struct listeners *listeners;

	BUG_ON(!netlink_is_kernel(sk));

	rcu_read_lock();
	listeners = rcu_dereference(nl_table[sk->sk_protocol].listeners);

	if (listeners && group - 1 < nl_table[sk->sk_protocol].groups)
		res = test_bit(group - 1, listeners->masks);

	rcu_read_unlock();

	return res;
}
EXPORT_SYMBOL_GPL(netlink_has_listeners);

static int netlink_broadcast_deliver(struct sock *sk, struct sk_buff *skb)
{
	struct netlink_sock *nlk = nlk_sk(sk);

	if (atomic_read(&sk->sk_rmem_alloc) <= sk->sk_rcvbuf &&
	    !test_bit(NETLINK_CONGESTED, &nlk->state)) {
		netlink_skb_set_owner_r(skb, sk);
		__netlink_sendskb(sk, skb);
		return atomic_read(&sk->sk_rmem_alloc) > (sk->sk_rcvbuf >> 1);
	}
	return -1;
}

struct netlink_broadcast_data {
	struct sock *exclude_sk;
	struct net *net;
	u32 portid;
	u32 group;
	int failure;
	int delivery_failure;
	int congested;
	int delivered;
	gfp_t allocation;
	struct sk_buff *skb, *skb2;
	int (*tx_filter)(struct sock *dsk, struct sk_buff *skb, void *data);
	void *tx_data;
};

static void do_one_broadcast(struct sock *sk,
				    struct netlink_broadcast_data *p)
{
	struct netlink_sock *nlk = nlk_sk(sk);
	int val;

	if (p->exclude_sk == sk)
		return;

	if (nlk->portid == p->portid || p->group - 1 >= nlk->ngroups ||
	    !test_bit(p->group - 1, nlk->groups))
		return;

	if (!net_eq(sock_net(sk), p->net))
		return;

	if (p->failure) {
		netlink_overrun(sk);
		return;
	}

	sock_hold(sk);
	if (p->skb2 == NULL) {
		if (skb_shared(p->skb)) {
			p->skb2 = skb_clone(p->skb, p->allocation);
		} else {
			p->skb2 = skb_get(p->skb);
			/*
			 * skb ownership may have been set when
			 * delivered to a previous socket.
			 */
			skb_orphan(p->skb2);
		}
	}
	if (p->skb2 == NULL) {
		netlink_overrun(sk);
		/* Clone failed. Notify ALL listeners. */
		p->failure = 1;
		if (nlk->flags & NETLINK_BROADCAST_SEND_ERROR)
			p->delivery_failure = 1;
	} else if (p->tx_filter && p->tx_filter(sk, p->skb2, p->tx_data)) {
		kfree_skb(p->skb2);
		p->skb2 = NULL;
	} else if (sk_filter(sk, p->skb2)) {
		kfree_skb(p->skb2);
		p->skb2 = NULL;
	} else if ((val = netlink_broadcast_deliver(sk, p->skb2)) < 0) {
		netlink_overrun(sk);
		if (nlk->flags & NETLINK_BROADCAST_SEND_ERROR)
			p->delivery_failure = 1;
	} else {
		p->congested |= val;
		p->delivered = 1;
		p->skb2 = NULL;
	}
	sock_put(sk);
}

int netlink_broadcast_filtered(struct sock *ssk, struct sk_buff *skb, u32 portid,
	u32 group, gfp_t allocation,
	int (*filter)(struct sock *dsk, struct sk_buff *skb, void *data),
	void *filter_data)
{
	struct net *net = sock_net(ssk);
	struct netlink_broadcast_data info;
	struct sock *sk;

	skb = netlink_trim(skb, allocation);

	info.exclude_sk = ssk;
	info.net = net;
	info.portid = portid;
	info.group = group;
	info.failure = 0;
	info.delivery_failure = 0;
	info.congested = 0;
	info.delivered = 0;
	info.allocation = allocation;
	info.skb = skb;
	info.skb2 = NULL;
	info.tx_filter = filter;
	info.tx_data = filter_data;

	/* While we sleep in clone, do not allow to change socket list */

	netlink_lock_table();

	sk_for_each_bound(sk, &nl_table[ssk->sk_protocol].mc_list)
		do_one_broadcast(sk, &info);

	consume_skb(skb);

	netlink_unlock_table();

	if (info.delivery_failure) {
		kfree_skb(info.skb2);
		return -ENOBUFS;
	}
	consume_skb(info.skb2);

	if (info.delivered) {
		if (info.congested && (allocation & __GFP_WAIT))
			yield();
		return 0;
	}
	return -ESRCH;
}
EXPORT_SYMBOL(netlink_broadcast_filtered);

int netlink_broadcast(struct sock *ssk, struct sk_buff *skb, u32 portid,
		      u32 group, gfp_t allocation)
{
	return netlink_broadcast_filtered(ssk, skb, portid, group, allocation,
		NULL, NULL);
}
EXPORT_SYMBOL(netlink_broadcast);

struct netlink_set_err_data {
	struct sock *exclude_sk;
	u32 portid;
	u32 group;
	int code;
};

static int do_one_set_err(struct sock *sk, struct netlink_set_err_data *p)
{
	struct netlink_sock *nlk = nlk_sk(sk);
	int ret = 0;

	if (sk == p->exclude_sk)
		goto out;

	if (!net_eq(sock_net(sk), sock_net(p->exclude_sk)))
		goto out;

	if (nlk->portid == p->portid || p->group - 1 >= nlk->ngroups ||
	    !test_bit(p->group - 1, nlk->groups))
		goto out;

	if (p->code == ENOBUFS && nlk->flags & NETLINK_RECV_NO_ENOBUFS) {
		ret = 1;
		goto out;
	}

	sk->sk_err = p->code;
	sk->sk_error_report(sk);
out:
	return ret;
}

/**
 * netlink_set_err - report error to broadcast listeners
 * @ssk: the kernel netlink socket, as returned by netlink_kernel_create()
 * @portid: the PORTID of a process that we want to skip (if any)
 * @group: the broadcast group that will notice the error
 * @code: error code, must be negative (as usual in kernelspace)
 *
 * This function returns the number of broadcast listeners that have set the
 * NETLINK_RECV_NO_ENOBUFS socket option.
 */
int netlink_set_err(struct sock *ssk, u32 portid, u32 group, int code)
{
	struct netlink_set_err_data info;
	struct sock *sk;
	int ret = 0;

	info.exclude_sk = ssk;
	info.portid = portid;
	info.group = group;
	/* sk->sk_err wants a positive error value */
	info.code = -code;

	read_lock(&nl_table_lock);

	sk_for_each_bound(sk, &nl_table[ssk->sk_protocol].mc_list)
		ret += do_one_set_err(sk, &info);

	read_unlock(&nl_table_lock);
	return ret;
}
EXPORT_SYMBOL(netlink_set_err);

/* must be called with netlink table grabbed */
static void netlink_update_socket_mc(struct netlink_sock *nlk,
				     unsigned int group,
				     int is_new)
{
	int old, new = !!is_new, subscriptions;

	old = test_bit(group - 1, nlk->groups);
	subscriptions = nlk->subscriptions - old + new;
	if (new)
		__set_bit(group - 1, nlk->groups);
	else
		__clear_bit(group - 1, nlk->groups);
	netlink_update_subscriptions(&nlk->sk, subscriptions);
	netlink_update_listeners(&nlk->sk);
}

static int netlink_setsockopt(struct socket *sock, int level, int optname,
			      char __user *optval, unsigned int optlen)
{
	struct sock *sk = sock->sk;
	struct netlink_sock *nlk = nlk_sk(sk);
	unsigned int val = 0;
	int err;

	if (level != SOL_NETLINK)
		return -ENOPROTOOPT;

	if (optname != NETLINK_RX_RING && optname != NETLINK_TX_RING &&
	    optlen >= sizeof(int) &&
	    get_user(val, (unsigned int __user *)optval))
		return -EFAULT;

	switch (optname) {
	case NETLINK_PKTINFO:
		if (val)
			nlk->flags |= NETLINK_RECV_PKTINFO;
		else
			nlk->flags &= ~NETLINK_RECV_PKTINFO;
		err = 0;
		break;
	case NETLINK_ADD_MEMBERSHIP:
	case NETLINK_DROP_MEMBERSHIP: {
		if (!netlink_allowed(sock, NL_CFG_F_NONROOT_RECV))
			return -EPERM;
		err = netlink_realloc_groups(sk);
		if (err)
			return err;
		if (!val || val - 1 >= nlk->ngroups)
			return -EINVAL;
		if (optname == NETLINK_ADD_MEMBERSHIP && nlk->netlink_bind) {
			err = nlk->netlink_bind(sock_net(sk), val);
			if (err)
				return err;
		}
		netlink_table_grab();
		netlink_update_socket_mc(nlk, val,
					 optname == NETLINK_ADD_MEMBERSHIP);
		netlink_table_ungrab();
		if (optname == NETLINK_DROP_MEMBERSHIP && nlk->netlink_unbind)
			nlk->netlink_unbind(sock_net(sk), val);

		err = 0;
		break;
	}
	case NETLINK_BROADCAST_ERROR:
		if (val)
			nlk->flags |= NETLINK_BROADCAST_SEND_ERROR;
		else
			nlk->flags &= ~NETLINK_BROADCAST_SEND_ERROR;
		err = 0;
		break;
	case NETLINK_NO_ENOBUFS:
		if (val) {
			nlk->flags |= NETLINK_RECV_NO_ENOBUFS;
			clear_bit(NETLINK_CONGESTED, &nlk->state);
			wake_up_interruptible(&nlk->wait);
		} else {
			nlk->flags &= ~NETLINK_RECV_NO_ENOBUFS;
		}
		err = 0;
		break;
#ifdef CONFIG_NETLINK_MMAP
	case NETLINK_RX_RING:
	case NETLINK_TX_RING: {
		struct nl_mmap_req req;

		/* Rings might consume more memory than queue limits, require
		 * CAP_NET_ADMIN.
		 */
		if (!capable(CAP_NET_ADMIN))
			return -EPERM;
		if (optlen < sizeof(req))
			return -EINVAL;
		if (copy_from_user(&req, optval, sizeof(req)))
			return -EFAULT;
		err = netlink_set_ring(sk, &req, false,
				       optname == NETLINK_TX_RING);
		break;
	}
#endif /* CONFIG_NETLINK_MMAP */
	default:
		err = -ENOPROTOOPT;
	}
	return err;
}

static int netlink_getsockopt(struct socket *sock, int level, int optname,
			      char __user *optval, int __user *optlen)
{
	struct sock *sk = sock->sk;
	struct netlink_sock *nlk = nlk_sk(sk);
	int len, val, err;

	if (level != SOL_NETLINK)
		return -ENOPROTOOPT;

	if (get_user(len, optlen))
		return -EFAULT;
	if (len < 0)
		return -EINVAL;

	switch (optname) {
	case NETLINK_PKTINFO:
		if (len < sizeof(int))
			return -EINVAL;
		len = sizeof(int);
		val = nlk->flags & NETLINK_RECV_PKTINFO ? 1 : 0;
		if (put_user(len, optlen) ||
		    put_user(val, optval))
			return -EFAULT;
		err = 0;
		break;
	case NETLINK_BROADCAST_ERROR:
		if (len < sizeof(int))
			return -EINVAL;
		len = sizeof(int);
		val = nlk->flags & NETLINK_BROADCAST_SEND_ERROR ? 1 : 0;
		if (put_user(len, optlen) ||
		    put_user(val, optval))
			return -EFAULT;
		err = 0;
		break;
	case NETLINK_NO_ENOBUFS:
		if (len < sizeof(int))
			return -EINVAL;
		len = sizeof(int);
		val = nlk->flags & NETLINK_RECV_NO_ENOBUFS ? 1 : 0;
		if (put_user(len, optlen) ||
		    put_user(val, optval))
			return -EFAULT;
		err = 0;
		break;
	default:
		err = -ENOPROTOOPT;
	}
	return err;
}

static void netlink_cmsg_recv_pktinfo(struct msghdr *msg, struct sk_buff *skb)
{
	struct nl_pktinfo info;

	info.group = NETLINK_CB(skb).dst_group;
	put_cmsg(msg, SOL_NETLINK, NETLINK_PKTINFO, sizeof(info), &info);
}

static int netlink_sendmsg(struct kiocb *kiocb, struct socket *sock,
			   struct msghdr *msg, size_t len)
{
	struct sock *sk = sock->sk;
	struct netlink_sock *nlk = nlk_sk(sk);
	DECLARE_SOCKADDR(struct sockaddr_nl *, addr, msg->msg_name);
	u32 dst_portid;
	u32 dst_group;
	struct sk_buff *skb;
	int err;
	struct scm_cookie scm;
	u32 netlink_skb_flags = 0;

	if (msg->msg_flags&MSG_OOB)
		return -EOPNOTSUPP;

	err = scm_send(sock, msg, &scm, true);
	if (err < 0)
		return err;

	if (msg->msg_namelen) {
		err = -EINVAL;
		if (addr->nl_family != AF_NETLINK)
			goto out;
		dst_portid = addr->nl_pid;
		dst_group = ffs(addr->nl_groups);
		err =  -EPERM;
		if ((dst_group || dst_portid) &&
		    !netlink_allowed(sock, NL_CFG_F_NONROOT_SEND))
			goto out;
		netlink_skb_flags |= NETLINK_SKB_DST;
	} else {
		dst_portid = nlk->dst_portid;
		dst_group = nlk->dst_group;
	}

	if (!nlk->portid) {
		err = netlink_autobind(sock);
		if (err)
			goto out;
	}

	/* It's a really convoluted way for userland to ask for mmaped
	 * sendmsg(), but that's what we've got...
	 */
	if (netlink_tx_is_mmaped(sk) &&
	    msg->msg_iter.type == ITER_IOVEC &&
	    msg->msg_iter.nr_segs == 1 &&
	    msg->msg_iter.iov->iov_base == NULL) {
		err = netlink_mmap_sendmsg(sk, msg, dst_portid, dst_group,
					   &scm);
		goto out;
	}

	err = -EMSGSIZE;
	if (len > sk->sk_sndbuf - 32)
		goto out;
	err = -ENOBUFS;
	skb = netlink_alloc_large_skb(len, dst_group);
	if (skb == NULL)
		goto out;

	NETLINK_CB(skb).portid	= nlk->portid;
	NETLINK_CB(skb).dst_group = dst_group;
	NETLINK_CB(skb).creds	= scm.creds;
	NETLINK_CB(skb).flags	= netlink_skb_flags;

	err = -EFAULT;
	if (memcpy_from_msg(skb_put(skb, len), msg, len)) {
		kfree_skb(skb);
		goto out;
	}

	err = security_netlink_send(sk, skb);
	if (err) {
		kfree_skb(skb);
		goto out;
	}

	if (dst_group) {
		atomic_inc(&skb->users);
		netlink_broadcast(sk, skb, dst_portid, dst_group, GFP_KERNEL);
	}
	err = netlink_unicast(sk, skb, dst_portid, msg->msg_flags&MSG_DONTWAIT);

out:
	scm_destroy(&scm);
	return err;
}

static int netlink_recvmsg(struct kiocb *kiocb, struct socket *sock,
			   struct msghdr *msg, size_t len,
			   int flags)
{
	struct scm_cookie scm;
	struct sock *sk = sock->sk;
	struct netlink_sock *nlk = nlk_sk(sk);
	int noblock = flags&MSG_DONTWAIT;
	size_t copied;
	struct sk_buff *skb, *data_skb;
	int err, ret;

	if (flags&MSG_OOB)
		return -EOPNOTSUPP;

	copied = 0;

	skb = skb_recv_datagram(sk, flags, noblock, &err);
	if (skb == NULL)
		goto out;

	data_skb = skb;

#ifdef CONFIG_COMPAT_NETLINK_MESSAGES
	if (unlikely(skb_shinfo(skb)->frag_list)) {
		/*
		 * If this skb has a frag_list, then here that means that we
		 * will have to use the frag_list skb's data for compat tasks
		 * and the regular skb's data for normal (non-compat) tasks.
		 *
		 * If we need to send the compat skb, assign it to the
		 * 'data_skb' variable so that it will be used below for data
		 * copying. We keep 'skb' for everything else, including
		 * freeing both later.
		 */
		if (flags & MSG_CMSG_COMPAT)
			data_skb = skb_shinfo(skb)->frag_list;
	}
#endif

	/* Record the max length of recvmsg() calls for future allocations */
	nlk->max_recvmsg_len = max(nlk->max_recvmsg_len, len);
	nlk->max_recvmsg_len = min_t(size_t, nlk->max_recvmsg_len,
				     16384);

	copied = data_skb->len;
	if (len < copied) {
		msg->msg_flags |= MSG_TRUNC;
		copied = len;
	}

	skb_reset_transport_header(data_skb);
	err = skb_copy_datagram_msg(data_skb, 0, msg, copied);

	if (msg->msg_name) {
		DECLARE_SOCKADDR(struct sockaddr_nl *, addr, msg->msg_name);
		addr->nl_family = AF_NETLINK;
		addr->nl_pad    = 0;
		addr->nl_pid	= NETLINK_CB(skb).portid;
		addr->nl_groups	= netlink_group_mask(NETLINK_CB(skb).dst_group);
		msg->msg_namelen = sizeof(*addr);
	}

	if (nlk->flags & NETLINK_RECV_PKTINFO)
		netlink_cmsg_recv_pktinfo(msg, skb);

	memset(&scm, 0, sizeof(scm));
	scm.creds = *NETLINK_CREDS(skb);
	if (flags & MSG_TRUNC)
		copied = data_skb->len;

	skb_free_datagram(sk, skb);

	if (nlk->cb_running &&
	    atomic_read(&sk->sk_rmem_alloc) <= sk->sk_rcvbuf / 2) {
		ret = netlink_dump(sk);
		if (ret) {
			sk->sk_err = -ret;
			sk->sk_error_report(sk);
		}
	}

	scm_recv(sock, msg, &scm, flags);
out:
	netlink_rcv_wake(sk);
	return err ? : copied;
}

static void netlink_data_ready(struct sock *sk)
{
	BUG();
}

/*
 *	We export these functions to other modules. They provide a
 *	complete set of kernel non-blocking support for message
 *	queueing.
 */

struct sock *
__netlink_kernel_create(struct net *net, int unit, struct module *module,
			struct netlink_kernel_cfg *cfg)
{
	struct socket *sock;
	struct sock *sk;
	struct netlink_sock *nlk;
	struct listeners *listeners = NULL;
	struct mutex *cb_mutex = cfg ? cfg->cb_mutex : NULL;
	unsigned int groups;

	BUG_ON(!nl_table);

	if (unit < 0 || unit >= MAX_LINKS)
		return NULL;

	if (sock_create_lite(PF_NETLINK, SOCK_DGRAM, unit, &sock))
		return NULL;

	/*
	 * We have to just have a reference on the net from sk, but don't
	 * get_net it. Besides, we cannot get and then put the net here.
	 * So we create one inside init_net and the move it to net.
	 */

	if (__netlink_create(&init_net, sock, cb_mutex, unit) < 0)
		goto out_sock_release_nosk;

	sk = sock->sk;
	sk_change_net(sk, net);

	if (!cfg || cfg->groups < 32)
		groups = 32;
	else
		groups = cfg->groups;

	listeners = kzalloc(sizeof(*listeners) + NLGRPSZ(groups), GFP_KERNEL);
	if (!listeners)
		goto out_sock_release;

	sk->sk_data_ready = netlink_data_ready;
	if (cfg && cfg->input)
		nlk_sk(sk)->netlink_rcv = cfg->input;

	if (netlink_insert(sk, 0))
		goto out_sock_release;

	nlk = nlk_sk(sk);
	nlk->flags |= NETLINK_KERNEL_SOCKET;

	netlink_table_grab();
	if (!nl_table[unit].registered) {
		nl_table[unit].groups = groups;
		rcu_assign_pointer(nl_table[unit].listeners, listeners);
		nl_table[unit].cb_mutex = cb_mutex;
		nl_table[unit].module = module;
		if (cfg) {
			nl_table[unit].bind = cfg->bind;
			nl_table[unit].unbind = cfg->unbind;
			nl_table[unit].flags = cfg->flags;
			if (cfg->compare)
				nl_table[unit].compare = cfg->compare;
		}
		nl_table[unit].registered = 1;
	} else {
		kfree(listeners);
		nl_table[unit].registered++;
	}
	netlink_table_ungrab();
	return sk;

out_sock_release:
	kfree(listeners);
	netlink_kernel_release(sk);
	return NULL;

out_sock_release_nosk:
	sock_release(sock);
	return NULL;
}
EXPORT_SYMBOL(__netlink_kernel_create);

void
netlink_kernel_release(struct sock *sk)
{
	sk_release_kernel(sk);
}
EXPORT_SYMBOL(netlink_kernel_release);

int __netlink_change_ngroups(struct sock *sk, unsigned int groups)
{
	struct listeners *new, *old;
	struct netlink_table *tbl = &nl_table[sk->sk_protocol];

	if (groups < 32)
		groups = 32;

	if (NLGRPSZ(tbl->groups) < NLGRPSZ(groups)) {
		new = kzalloc(sizeof(*new) + NLGRPSZ(groups), GFP_ATOMIC);
		if (!new)
			return -ENOMEM;
		old = nl_deref_protected(tbl->listeners);
		memcpy(new->masks, old->masks, NLGRPSZ(tbl->groups));
		rcu_assign_pointer(tbl->listeners, new);

		kfree_rcu(old, rcu);
	}
	tbl->groups = groups;

	return 0;
}

/**
 * netlink_change_ngroups - change number of multicast groups
 *
 * This changes the number of multicast groups that are available
 * on a certain netlink family. Note that it is not possible to
 * change the number of groups to below 32. Also note that it does
 * not implicitly call netlink_clear_multicast_users() when the
 * number of groups is reduced.
 *
 * @sk: The kernel netlink socket, as returned by netlink_kernel_create().
 * @groups: The new number of groups.
 */
int netlink_change_ngroups(struct sock *sk, unsigned int groups)
{
	int err;

	netlink_table_grab();
	err = __netlink_change_ngroups(sk, groups);
	netlink_table_ungrab();

	return err;
}

void __netlink_clear_multicast_users(struct sock *ksk, unsigned int group)
{
	struct sock *sk;
	struct netlink_table *tbl = &nl_table[ksk->sk_protocol];

	sk_for_each_bound(sk, &tbl->mc_list)
		netlink_update_socket_mc(nlk_sk(sk), group, 0);
}

struct nlmsghdr *
__nlmsg_put(struct sk_buff *skb, u32 portid, u32 seq, int type, int len, int flags)
{
	struct nlmsghdr *nlh;
	int size = nlmsg_msg_size(len);

	nlh = (struct nlmsghdr *)skb_put(skb, NLMSG_ALIGN(size));
	nlh->nlmsg_type = type;
	nlh->nlmsg_len = size;
	nlh->nlmsg_flags = flags;
	nlh->nlmsg_pid = portid;
	nlh->nlmsg_seq = seq;
	if (!__builtin_constant_p(size) || NLMSG_ALIGN(size) - size != 0)
		memset(nlmsg_data(nlh) + len, 0, NLMSG_ALIGN(size) - size);
	return nlh;
}
EXPORT_SYMBOL(__nlmsg_put);

/*
 * It looks a bit ugly.
 * It would be better to create kernel thread.
 */

static int netlink_dump(struct sock *sk)
{
	struct netlink_sock *nlk = nlk_sk(sk);
	struct netlink_callback *cb;
	struct sk_buff *skb = NULL;
	struct nlmsghdr *nlh;
	int len, err = -ENOBUFS;
	int alloc_size;

	mutex_lock(nlk->cb_mutex);
	if (!nlk->cb_running) {
		err = -EINVAL;
		goto errout_skb;
	}

	cb = &nlk->cb;
	alloc_size = max_t(int, cb->min_dump_alloc, NLMSG_GOODSIZE);

	if (!netlink_rx_is_mmaped(sk) &&
	    atomic_read(&sk->sk_rmem_alloc) >= sk->sk_rcvbuf)
		goto errout_skb;

	/* NLMSG_GOODSIZE is small to avoid high order allocations being
	 * required, but it makes sense to _attempt_ a 16K bytes allocation
	 * to reduce number of system calls on dump operations, if user
	 * ever provided a big enough buffer.
	 */
	if (alloc_size < nlk->max_recvmsg_len) {
		skb = netlink_alloc_skb(sk,
					nlk->max_recvmsg_len,
					nlk->portid,
					GFP_KERNEL |
					__GFP_NOWARN |
					__GFP_NORETRY);
		/* available room should be exact amount to avoid MSG_TRUNC */
		if (skb)
			skb_reserve(skb, skb_tailroom(skb) -
					 nlk->max_recvmsg_len);
	}
	if (!skb)
		skb = netlink_alloc_skb(sk, alloc_size, nlk->portid,
					GFP_KERNEL);
	if (!skb)
		goto errout_skb;
	netlink_skb_set_owner_r(skb, sk);

	len = cb->dump(skb, cb);

	if (len > 0) {
		mutex_unlock(nlk->cb_mutex);

		if (sk_filter(sk, skb))
			kfree_skb(skb);
		else
			__netlink_sendskb(sk, skb);
		return 0;
	}

	nlh = nlmsg_put_answer(skb, cb, NLMSG_DONE, sizeof(len), NLM_F_MULTI);
	if (!nlh)
		goto errout_skb;

	nl_dump_check_consistent(cb, nlh);

	memcpy(nlmsg_data(nlh), &len, sizeof(len));

	if (sk_filter(sk, skb))
		kfree_skb(skb);
	else
		__netlink_sendskb(sk, skb);

	if (cb->done)
		cb->done(cb);

	nlk->cb_running = false;
	mutex_unlock(nlk->cb_mutex);
	module_put(cb->module);
	consume_skb(cb->skb);
	return 0;

errout_skb:
	mutex_unlock(nlk->cb_mutex);
	kfree_skb(skb);
	return err;
}

int __netlink_dump_start(struct sock *ssk, struct sk_buff *skb,
			 const struct nlmsghdr *nlh,
			 struct netlink_dump_control *control)
{
	struct netlink_callback *cb;
	struct sock *sk;
	struct netlink_sock *nlk;
	int ret;

	/* Memory mapped dump requests need to be copied to avoid looping
	 * on the pending state in netlink_mmap_sendmsg() while the CB hold
	 * a reference to the skb.
	 */
	if (netlink_skb_is_mmaped(skb)) {
		skb = skb_copy(skb, GFP_KERNEL);
		if (skb == NULL)
			return -ENOBUFS;
	} else
		atomic_inc(&skb->users);

	sk = netlink_lookup(sock_net(ssk), ssk->sk_protocol, NETLINK_CB(skb).portid);
	if (sk == NULL) {
		ret = -ECONNREFUSED;
		goto error_free;
	}

	nlk = nlk_sk(sk);
	mutex_lock(nlk->cb_mutex);
	/* A dump is in progress... */
	if (nlk->cb_running) {
		ret = -EBUSY;
		goto error_unlock;
	}
	/* add reference of module which cb->dump belongs to */
	if (!try_module_get(control->module)) {
		ret = -EPROTONOSUPPORT;
		goto error_unlock;
	}

	cb = &nlk->cb;
	memset(cb, 0, sizeof(*cb));
	cb->dump = control->dump;
	cb->done = control->done;
	cb->nlh = nlh;
	cb->data = control->data;
	cb->module = control->module;
	cb->min_dump_alloc = control->min_dump_alloc;
	cb->skb = skb;

	nlk->cb_running = true;

	mutex_unlock(nlk->cb_mutex);

	ret = netlink_dump(sk);
	sock_put(sk);

	if (ret)
		return ret;

	/* We successfully started a dump, by returning -EINTR we
	 * signal not to send ACK even if it was requested.
	 */
	return -EINTR;

error_unlock:
	sock_put(sk);
	mutex_unlock(nlk->cb_mutex);
error_free:
	kfree_skb(skb);
	return ret;
}
EXPORT_SYMBOL(__netlink_dump_start);

void netlink_ack(struct sk_buff *in_skb, struct nlmsghdr *nlh, int err)
{
	struct sk_buff *skb;
	struct nlmsghdr *rep;
	struct nlmsgerr *errmsg;
	size_t payload = sizeof(*errmsg);

	/* error messages get the original request appened */
	if (err)
		payload += nlmsg_len(nlh);

	skb = netlink_alloc_skb(in_skb->sk, nlmsg_total_size(payload),
				NETLINK_CB(in_skb).portid, GFP_KERNEL);
	if (!skb) {
		struct sock *sk;

		sk = netlink_lookup(sock_net(in_skb->sk),
				    in_skb->sk->sk_protocol,
				    NETLINK_CB(in_skb).portid);
		if (sk) {
			sk->sk_err = ENOBUFS;
			sk->sk_error_report(sk);
			sock_put(sk);
		}
		return;
	}

	rep = __nlmsg_put(skb, NETLINK_CB(in_skb).portid, nlh->nlmsg_seq,
			  NLMSG_ERROR, payload, 0);
	errmsg = nlmsg_data(rep);
	errmsg->error = err;
	memcpy(&errmsg->msg, nlh, err ? nlh->nlmsg_len : sizeof(*nlh));
	netlink_unicast(in_skb->sk, skb, NETLINK_CB(in_skb).portid, MSG_DONTWAIT);
}
EXPORT_SYMBOL(netlink_ack);

int netlink_rcv_skb(struct sk_buff *skb, int (*cb)(struct sk_buff *,
						     struct nlmsghdr *))
{
	struct nlmsghdr *nlh;
	int err;

	while (skb->len >= nlmsg_total_size(0)) {
		int msglen;

		nlh = nlmsg_hdr(skb);
		err = 0;

		if (nlh->nlmsg_len < NLMSG_HDRLEN || skb->len < nlh->nlmsg_len)
			return 0;

		/* Only requests are handled by the kernel */
		if (!(nlh->nlmsg_flags & NLM_F_REQUEST))
			goto ack;

		/* Skip control messages */
		if (nlh->nlmsg_type < NLMSG_MIN_TYPE)
			goto ack;

		err = cb(skb, nlh);
		if (err == -EINTR)
			goto skip;

ack:
		if (nlh->nlmsg_flags & NLM_F_ACK || err)
			netlink_ack(skb, nlh, err);

skip:
		msglen = NLMSG_ALIGN(nlh->nlmsg_len);
		if (msglen > skb->len)
			msglen = skb->len;
		skb_pull(skb, msglen);
	}

	return 0;
}
EXPORT_SYMBOL(netlink_rcv_skb);

/**
 * nlmsg_notify - send a notification netlink message
 * @sk: netlink socket to use
 * @skb: notification message
 * @portid: destination netlink portid for reports or 0
 * @group: destination multicast group or 0
 * @report: 1 to report back, 0 to disable
 * @flags: allocation flags
 */
int nlmsg_notify(struct sock *sk, struct sk_buff *skb, u32 portid,
		 unsigned int group, int report, gfp_t flags)
{
	int err = 0;

	if (group) {
		int exclude_portid = 0;

		if (report) {
			atomic_inc(&skb->users);
			exclude_portid = portid;
		}

		/* errors reported via destination sk->sk_err, but propagate
		 * delivery errors if NETLINK_BROADCAST_ERROR flag is set */
		err = nlmsg_multicast(sk, skb, exclude_portid, group, flags);
	}

	if (report) {
		int err2;

		err2 = nlmsg_unicast(sk, skb, portid);
		if (!err || err == -ESRCH)
			err = err2;
	}

	return err;
}
EXPORT_SYMBOL(nlmsg_notify);

#ifdef CONFIG_PROC_FS
struct nl_seq_iter {
	struct seq_net_private p;
	struct rhashtable_iter hti;
	int link;
};

static int netlink_walk_start(struct nl_seq_iter *iter)
{
	int err;

	err = rhashtable_walk_init(&nl_table[iter->link].hash, &iter->hti);
	if (err) {
		iter->link = MAX_LINKS;
		return err;
	}

	err = rhashtable_walk_start(&iter->hti);
	return err == -EAGAIN ? 0 : err;
}

static void netlink_walk_stop(struct nl_seq_iter *iter)
{
	rhashtable_walk_stop(&iter->hti);
	rhashtable_walk_exit(&iter->hti);
}

static void *__netlink_seq_next(struct seq_file *seq)
{
	struct nl_seq_iter *iter = seq->private;
	struct netlink_sock *nlk;

	do {
		for (;;) {
			int err;

			nlk = rhashtable_walk_next(&iter->hti);

			if (IS_ERR(nlk)) {
				if (PTR_ERR(nlk) == -EAGAIN)
					continue;

				return nlk;
			}

			if (nlk)
				break;

			netlink_walk_stop(iter);
			if (++iter->link >= MAX_LINKS)
				return NULL;

			err = netlink_walk_start(iter);
			if (err)
				return ERR_PTR(err);
		}
	} while (sock_net(&nlk->sk) != seq_file_net(seq));

	return nlk;
}

static void *netlink_seq_start(struct seq_file *seq, loff_t *posp)
{
	struct nl_seq_iter *iter = seq->private;
	void *obj = SEQ_START_TOKEN;
	loff_t pos;
	int err;

	iter->link = 0;

	err = netlink_walk_start(iter);
	if (err)
		return ERR_PTR(err);

	for (pos = *posp; pos && obj && !IS_ERR(obj); pos--)
		obj = __netlink_seq_next(seq);

	return obj;
}

static void *netlink_seq_next(struct seq_file *seq, void *v, loff_t *pos)
{
	++*pos;
	return __netlink_seq_next(seq);
}

static void netlink_seq_stop(struct seq_file *seq, void *v)
{
	struct nl_seq_iter *iter = seq->private;

	if (iter->link >= MAX_LINKS)
		return;

	netlink_walk_stop(iter);
}


static int netlink_seq_show(struct seq_file *seq, void *v)
{
	if (v == SEQ_START_TOKEN) {
		seq_puts(seq,
			 "sk       Eth Pid    Groups   "
			 "Rmem     Wmem     Dump     Locks     Drops     Inode\n");
	} else {
		struct sock *s = v;
		struct netlink_sock *nlk = nlk_sk(s);

		seq_printf(seq, "%pK %-3d %-6u %08x %-8d %-8d %d %-8d %-8d %-8lu\n",
			   s,
			   s->sk_protocol,
			   nlk->portid,
			   nlk->groups ? (u32)nlk->groups[0] : 0,
			   sk_rmem_alloc_get(s),
			   sk_wmem_alloc_get(s),
			   nlk->cb_running,
			   atomic_read(&s->sk_refcnt),
			   atomic_read(&s->sk_drops),
			   sock_i_ino(s)
			);

	}
	return 0;
}

static const struct seq_operations netlink_seq_ops = {
	.start  = netlink_seq_start,
	.next   = netlink_seq_next,
	.stop   = netlink_seq_stop,
	.show   = netlink_seq_show,
};


static int netlink_seq_open(struct inode *inode, struct file *file)
{
	return seq_open_net(inode, file, &netlink_seq_ops,
				sizeof(struct nl_seq_iter));
}

static const struct file_operations netlink_seq_fops = {
	.owner		= THIS_MODULE,
	.open		= netlink_seq_open,
	.read		= seq_read,
	.llseek		= seq_lseek,
	.release	= seq_release_net,
};

#endif

int netlink_register_notifier(struct notifier_block *nb)
{
	return atomic_notifier_chain_register(&netlink_chain, nb);
}
EXPORT_SYMBOL(netlink_register_notifier);

int netlink_unregister_notifier(struct notifier_block *nb)
{
	return atomic_notifier_chain_unregister(&netlink_chain, nb);
}
EXPORT_SYMBOL(netlink_unregister_notifier);

static const struct proto_ops netlink_ops = {
	.family =	PF_NETLINK,
	.owner =	THIS_MODULE,
	.release =	netlink_release,
	.bind =		netlink_bind,
	.connect =	netlink_connect,
	.socketpair =	sock_no_socketpair,
	.accept =	sock_no_accept,
	.getname =	netlink_getname,
	.poll =		netlink_poll,
	.ioctl =	sock_no_ioctl,
	.listen =	sock_no_listen,
	.shutdown =	sock_no_shutdown,
	.setsockopt =	netlink_setsockopt,
	.getsockopt =	netlink_getsockopt,
	.sendmsg =	netlink_sendmsg,
	.recvmsg =	netlink_recvmsg,
	.mmap =		netlink_mmap,
	.sendpage =	sock_no_sendpage,
};

static const struct net_proto_family netlink_family_ops = {
	.family = PF_NETLINK,
	.create = netlink_create,
	.owner	= THIS_MODULE,	/* for consistency 8) */
};

static int __net_init netlink_net_init(struct net *net)
{
#ifdef CONFIG_PROC_FS
	if (!proc_create("netlink", 0, net->proc_net, &netlink_seq_fops))
		return -ENOMEM;
#endif
	return 0;
}

static void __net_exit netlink_net_exit(struct net *net)
{
#ifdef CONFIG_PROC_FS
	remove_proc_entry("netlink", net->proc_net);
#endif
}

static void __init netlink_add_usersock_entry(void)
{
	struct listeners *listeners;
	int groups = 32;

	listeners = kzalloc(sizeof(*listeners) + NLGRPSZ(groups), GFP_KERNEL);
	if (!listeners)
		panic("netlink_add_usersock_entry: Cannot allocate listeners\n");

	netlink_table_grab();

	nl_table[NETLINK_USERSOCK].groups = groups;
	rcu_assign_pointer(nl_table[NETLINK_USERSOCK].listeners, listeners);
	nl_table[NETLINK_USERSOCK].module = THIS_MODULE;
	nl_table[NETLINK_USERSOCK].registered = 1;
	nl_table[NETLINK_USERSOCK].flags = NL_CFG_F_NONROOT_SEND;

	netlink_table_ungrab();
}

static struct pernet_operations __net_initdata netlink_net_ops = {
	.init = netlink_net_init,
	.exit = netlink_net_exit,
};

static int __init netlink_proto_init(void)
{
	int i;
	int err = proto_register(&netlink_proto, 0);
	struct rhashtable_params ht_params = {
		.head_offset = offsetof(struct netlink_sock, node),
		.key_offset = offsetof(struct netlink_sock, portid),
		.key_len = sizeof(u32), /* portid */
		.hashfn = jhash,
		.max_shift = 16, /* 64K */
<<<<<<< HEAD
		.grow_decision = rht_grow_above_75,
		.shrink_decision = rht_shrink_below_30,
=======
>>>>>>> d525211f
	};

	if (err != 0)
		goto out;

	BUILD_BUG_ON(sizeof(struct netlink_skb_parms) > FIELD_SIZEOF(struct sk_buff, cb));

	nl_table = kcalloc(MAX_LINKS, sizeof(*nl_table), GFP_KERNEL);
	if (!nl_table)
		goto panic;

	for (i = 0; i < MAX_LINKS; i++) {
		if (rhashtable_init(&nl_table[i].hash, &ht_params) < 0) {
			while (--i > 0)
				rhashtable_destroy(&nl_table[i].hash);
			kfree(nl_table);
			goto panic;
		}
	}

	INIT_LIST_HEAD(&netlink_tap_all);

	netlink_add_usersock_entry();

	sock_register(&netlink_family_ops);
	register_pernet_subsys(&netlink_net_ops);
	/* The netlink device handler may be needed early. */
	rtnetlink_init();
out:
	return err;
panic:
	panic("netlink_init: Cannot allocate nl_table\n");
}

core_initcall(netlink_proto_init);<|MERGE_RESOLUTION|>--- conflicted
+++ resolved
@@ -3126,11 +3126,6 @@
 		.key_len = sizeof(u32), /* portid */
 		.hashfn = jhash,
 		.max_shift = 16, /* 64K */
-<<<<<<< HEAD
-		.grow_decision = rht_grow_above_75,
-		.shrink_decision = rht_shrink_below_30,
-=======
->>>>>>> d525211f
 	};
 
 	if (err != 0)
