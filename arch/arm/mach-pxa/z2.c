/*
 *  linux/arch/arm/mach-pxa/z2.c
 *
 *  Support for the Zipit Z2 Handheld device.
 *
 *  Copyright (C) 2009-2010 Marek Vasut <marek.vasut@gmail.com>
 *
 *  Based on research and code by: Ken McGuire
 *  Based on mainstone.c as modified for the Zipit Z2.
 *
 *  This program is free software; you can redistribute it and/or modify
 *  it under the terms of the GNU General Public License version 2 as
 *  published by the Free Software Foundation.
 */

#include <linux/platform_device.h>
#include <linux/mtd/mtd.h>
#include <linux/mtd/partitions.h>
#include <linux/pwm_backlight.h>
#include <linux/z2_battery.h>
#include <linux/dma-mapping.h>
#include <linux/spi/spi.h>
#include <linux/spi/pxa2xx_spi.h>
#include <linux/spi/libertas_spi.h>
#include <linux/spi/lms283gf05.h>
#include <linux/power_supply.h>
#include <linux/mtd/physmap.h>
#include <linux/gpio.h>
#include <linux/gpio_keys.h>
#include <linux/delay.h>
#include <linux/regulator/machine.h>
#include <linux/i2c/pxa-i2c.h>

#include <asm/mach-types.h>
#include <asm/mach/arch.h>

#include <mach/pxa27x.h>
#include <mach/mfp-pxa27x.h>
#include <mach/z2.h>
#include <mach/pxafb.h>
#include <mach/mmc.h>
#include <plat/pxa27x_keypad.h>
#include <mach/pm.h>

#include "generic.h"
#include "devices.h"

/******************************************************************************
 * Pin configuration
 ******************************************************************************/
static unsigned long z2_pin_config[] = {

	/* LCD - 16bpp Active TFT */
	GPIO58_LCD_LDD_0,
	GPIO59_LCD_LDD_1,
	GPIO60_LCD_LDD_2,
	GPIO61_LCD_LDD_3,
	GPIO62_LCD_LDD_4,
	GPIO63_LCD_LDD_5,
	GPIO64_LCD_LDD_6,
	GPIO65_LCD_LDD_7,
	GPIO66_LCD_LDD_8,
	GPIO67_LCD_LDD_9,
	GPIO68_LCD_LDD_10,
	GPIO69_LCD_LDD_11,
	GPIO70_LCD_LDD_12,
	GPIO71_LCD_LDD_13,
	GPIO72_LCD_LDD_14,
	GPIO73_LCD_LDD_15,
	GPIO74_LCD_FCLK,
	GPIO75_LCD_LCLK,
	GPIO76_LCD_PCLK,
	GPIO77_LCD_BIAS,
	GPIO19_GPIO,		/* LCD reset */
	GPIO88_GPIO,		/* LCD chipselect */

	/* PWM */
	GPIO115_PWM1_OUT,	/* Keypad Backlight */
	GPIO11_PWM2_OUT,	/* LCD Backlight */

	/* MMC */
	GPIO32_MMC_CLK,
	GPIO112_MMC_CMD,
	GPIO92_MMC_DAT_0,
	GPIO109_MMC_DAT_1,
	GPIO110_MMC_DAT_2,
	GPIO111_MMC_DAT_3,
	GPIO96_GPIO,		/* SD detect */

	/* STUART */
	GPIO46_STUART_RXD,
	GPIO47_STUART_TXD,

	/* Keypad */
	GPIO100_KP_MKIN_0,
	GPIO101_KP_MKIN_1,
	GPIO102_KP_MKIN_2,
	GPIO34_KP_MKIN_3,
	GPIO38_KP_MKIN_4,
	GPIO16_KP_MKIN_5,
	GPIO17_KP_MKIN_6,
	GPIO103_KP_MKOUT_0,
	GPIO104_KP_MKOUT_1,
	GPIO105_KP_MKOUT_2,
	GPIO106_KP_MKOUT_3,
	GPIO107_KP_MKOUT_4,
	GPIO108_KP_MKOUT_5,
	GPIO35_KP_MKOUT_6,
	GPIO41_KP_MKOUT_7,

	/* I2C */
	GPIO117_I2C_SCL,
	GPIO118_I2C_SDA,

	/* SSP1 */
	GPIO23_SSP1_SCLK,	/* SSP1_SCK */
	GPIO25_SSP1_TXD,	/* SSP1_TXD */
	GPIO26_SSP1_RXD,	/* SSP1_RXD */

	/* SSP2 */
	GPIO22_SSP2_SCLK,	/* SSP2_SCK */
	GPIO13_SSP2_TXD,	/* SSP2_TXD */
	GPIO40_SSP2_RXD,	/* SSP2_RXD */

	/* LEDs */
	GPIO10_GPIO,		/* WiFi LED */
	GPIO83_GPIO,		/* Charging LED */
	GPIO85_GPIO,		/* Charged LED */

	/* I2S */
	GPIO28_I2S_BITCLK_OUT,
	GPIO29_I2S_SDATA_IN,
	GPIO30_I2S_SDATA_OUT,
	GPIO31_I2S_SYNC,
	GPIO113_I2S_SYSCLK,

	/* MISC */
	GPIO0_GPIO,		/* AC power detect */
	GPIO1_GPIO,		/* Power button */
	GPIO37_GPIO,		/* Headphone detect */
	GPIO98_GPIO,		/* Lid switch */
	GPIO14_GPIO,		/* WiFi Power */
	GPIO24_GPIO,		/* WiFi CS */
	GPIO36_GPIO,		/* WiFi IRQ */
	GPIO88_GPIO,		/* LCD CS */
};

/******************************************************************************
 * NOR Flash
 ******************************************************************************/
#if defined(CONFIG_MTD_PHYSMAP) || defined(CONFIG_MTD_PHYSMAP_MODULE)
static struct resource z2_flash_resource = {
	.start	= PXA_CS0_PHYS,
	.end	= PXA_CS0_PHYS + SZ_8M - 1,
	.flags	= IORESOURCE_MEM,
};

static struct mtd_partition z2_flash_parts[] = {
	{
		.name	= "U-Boot Bootloader",
		.offset	= 0x0,
		.size	= 0x40000,
	}, {
		.name	= "U-Boot Environment",
		.offset	= 0x40000,
		.size	= 0x20000,
	}, {
		.name	= "Flash",
		.offset	= 0x60000,
		.size	= MTDPART_SIZ_FULL,
	},
};

static struct physmap_flash_data z2_flash_data = {
	.width		= 2,
	.parts		= z2_flash_parts,
	.nr_parts	= ARRAY_SIZE(z2_flash_parts),
};

static struct platform_device z2_flash = {
	.name		= "physmap-flash",
	.id		= -1,
	.resource	= &z2_flash_resource,
	.num_resources	= 1,
	.dev = {
		.platform_data	= &z2_flash_data,
	},
};

static void __init z2_nor_init(void)
{
	platform_device_register(&z2_flash);
}
#else
static inline void z2_nor_init(void) {}
#endif

/******************************************************************************
 * Backlight
 ******************************************************************************/
#if defined(CONFIG_BACKLIGHT_PWM) || defined(CONFIG_BACKLIGHT_PWM_MODULE)
static struct platform_pwm_backlight_data z2_backlight_data[] = {
	[0] = {
		/* Keypad Backlight */
		.pwm_id		= 1,
		.max_brightness	= 1023,
		.dft_brightness	= 0,
		.pwm_period_ns	= 1260320,
	},
	[1] = {
		/* LCD Backlight */
		.pwm_id		= 2,
		.max_brightness	= 1023,
		.dft_brightness	= 512,
		.pwm_period_ns	= 1260320,
	},
};

static struct platform_device z2_backlight_devices[2] = {
	{
		.name	= "pwm-backlight",
		.id	= 0,
		.dev	= {
			.platform_data	= &z2_backlight_data[1],
		},
	},
	{
		.name	= "pwm-backlight",
		.id	= 1,
		.dev	= {
			.platform_data	= &z2_backlight_data[0],
		},
	},
};
static void __init z2_pwm_init(void)
{
	platform_device_register(&z2_backlight_devices[0]);
	platform_device_register(&z2_backlight_devices[1]);
}
#else
static inline void z2_pwm_init(void) {}
#endif

/******************************************************************************
 * Framebuffer
 ******************************************************************************/
#if defined(CONFIG_FB_PXA) || defined(CONFIG_FB_PXA_MODULE)
static struct pxafb_mode_info z2_lcd_modes[] = {
{
	.pixclock	= 192000,
	.xres		= 240,
	.yres		= 320,
	.bpp		= 16,

	.left_margin	= 4,
	.right_margin	= 8,
	.upper_margin	= 4,
	.lower_margin	= 8,

	.hsync_len	= 4,
	.vsync_len	= 4,
},
};

static struct pxafb_mach_info z2_lcd_screen = {
	.modes		= z2_lcd_modes,
	.num_modes      = ARRAY_SIZE(z2_lcd_modes),
	.lcd_conn	= LCD_COLOR_TFT_16BPP | LCD_BIAS_ACTIVE_LOW |
			  LCD_ALTERNATE_MAPPING,
};

static void __init z2_lcd_init(void)
{
	pxa_set_fb_info(NULL, &z2_lcd_screen);
}
#else
static inline void z2_lcd_init(void) {}
#endif

/******************************************************************************
 * SD/MMC card controller
 ******************************************************************************/
#if defined(CONFIG_MMC_PXA) || defined(CONFIG_MMC_PXA_MODULE)
static struct pxamci_platform_data z2_mci_platform_data = {
	.ocr_mask		= MMC_VDD_32_33 | MMC_VDD_33_34,
	.gpio_card_detect	= GPIO96_ZIPITZ2_SD_DETECT,
	.gpio_power		= -1,
	.gpio_card_ro		= -1,
	.detect_delay_ms	= 200,
};

static void __init z2_mmc_init(void)
{
	pxa_set_mci_info(&z2_mci_platform_data);
}
#else
static inline void z2_mmc_init(void) {}
#endif

/******************************************************************************
 * LEDs
 ******************************************************************************/
#if defined(CONFIG_LEDS_GPIO) || defined(CONFIG_LEDS_GPIO_MODULE)
struct gpio_led z2_gpio_leds[] = {
{
	.name			= "z2:green:wifi",
	.default_trigger	= "none",
	.gpio			= GPIO10_ZIPITZ2_LED_WIFI,
	.active_low		= 1,
}, {
	.name			= "z2:green:charged",
	.default_trigger	= "mmc0",
	.gpio			= GPIO85_ZIPITZ2_LED_CHARGED,
	.active_low		= 1,
}, {
	.name			= "z2:amber:charging",
	.default_trigger	= "Z2-charging-or-full",
	.gpio			= GPIO83_ZIPITZ2_LED_CHARGING,
	.active_low		= 1,
},
};

static struct gpio_led_platform_data z2_gpio_led_info = {
	.leds		= z2_gpio_leds,
	.num_leds	= ARRAY_SIZE(z2_gpio_leds),
};

static struct platform_device z2_leds = {
	.name	= "leds-gpio",
	.id	= -1,
	.dev	= {
		.platform_data	= &z2_gpio_led_info,
	}
};

static void __init z2_leds_init(void)
{
	platform_device_register(&z2_leds);
}
#else
static inline void z2_leds_init(void) {}
#endif

/******************************************************************************
 * GPIO keyboard
 ******************************************************************************/
#if defined(CONFIG_KEYBOARD_PXA27x) || defined(CONFIG_KEYBOARD_PXA27x_MODULE)
static unsigned int z2_matrix_keys[] = {
	KEY(0, 0, KEY_OPTION),
	KEY(1, 0, KEY_UP),
	KEY(2, 0, KEY_DOWN),
	KEY(3, 0, KEY_LEFT),
	KEY(4, 0, KEY_RIGHT),
	KEY(5, 0, KEY_END),
	KEY(6, 0, KEY_KPPLUS),

	KEY(0, 1, KEY_HOME),
	KEY(1, 1, KEY_Q),
	KEY(2, 1, KEY_I),
	KEY(3, 1, KEY_G),
	KEY(4, 1, KEY_X),
	KEY(5, 1, KEY_ENTER),
	KEY(6, 1, KEY_KPMINUS),

	KEY(0, 2, KEY_PAGEUP),
	KEY(1, 2, KEY_W),
	KEY(2, 2, KEY_O),
	KEY(3, 2, KEY_H),
	KEY(4, 2, KEY_C),
	KEY(5, 2, KEY_LEFTALT),

	KEY(0, 3, KEY_PAGEDOWN),
	KEY(1, 3, KEY_E),
	KEY(2, 3, KEY_P),
	KEY(3, 3, KEY_J),
	KEY(4, 3, KEY_V),
	KEY(5, 3, KEY_LEFTSHIFT),

	KEY(0, 4, KEY_ESC),
	KEY(1, 4, KEY_R),
	KEY(2, 4, KEY_A),
	KEY(3, 4, KEY_K),
	KEY(4, 4, KEY_B),
	KEY(5, 4, KEY_LEFTCTRL),

	KEY(0, 5, KEY_TAB),
	KEY(1, 5, KEY_T),
	KEY(2, 5, KEY_S),
	KEY(3, 5, KEY_L),
	KEY(4, 5, KEY_N),
	KEY(5, 5, KEY_SPACE),

	KEY(0, 6, KEY_STOPCD),
	KEY(1, 6, KEY_Y),
	KEY(2, 6, KEY_D),
	KEY(3, 6, KEY_BACKSPACE),
	KEY(4, 6, KEY_M),
	KEY(5, 6, KEY_COMMA),

	KEY(0, 7, KEY_PLAYCD),
	KEY(1, 7, KEY_U),
	KEY(2, 7, KEY_F),
	KEY(3, 7, KEY_Z),
	KEY(4, 7, KEY_SEMICOLON),
	KEY(5, 7, KEY_DOT),
};

static struct pxa27x_keypad_platform_data z2_keypad_platform_data = {
	.matrix_key_rows	= 7,
	.matrix_key_cols	= 8,
	.matrix_key_map		= z2_matrix_keys,
	.matrix_key_map_size	= ARRAY_SIZE(z2_matrix_keys),

	.debounce_interval	= 30,
};

static void __init z2_mkp_init(void)
{
	pxa_set_keypad_info(&z2_keypad_platform_data);
}
#else
static inline void z2_mkp_init(void) {}
#endif

/******************************************************************************
 * GPIO keys
 ******************************************************************************/
#if defined(CONFIG_KEYBOARD_GPIO) || defined(CONFIG_KEYBOARD_GPIO_MODULE)
static struct gpio_keys_button z2_pxa_buttons[] = {
	{
		.code		= KEY_POWER,
		.gpio		= GPIO1_ZIPITZ2_POWER_BUTTON,
		.active_low	= 0,
		.desc		= "Power Button",
		.wakeup		= 1,
		.type		= EV_KEY,
	},
	{
		.code		= SW_LID,
		.gpio		= GPIO98_ZIPITZ2_LID_BUTTON,
		.active_low	= 1,
		.desc		= "Lid Switch",
		.wakeup		= 0,
		.type		= EV_SW,
	},
};

static struct gpio_keys_platform_data z2_pxa_keys_data = {
	.buttons	= z2_pxa_buttons,
	.nbuttons	= ARRAY_SIZE(z2_pxa_buttons),
};

static struct platform_device z2_pxa_keys = {
	.name	= "gpio-keys",
	.id	= -1,
	.dev	= {
		.platform_data = &z2_pxa_keys_data,
	},
};

static void __init z2_keys_init(void)
{
	platform_device_register(&z2_pxa_keys);
}
#else
static inline void z2_keys_init(void) {}
#endif

/******************************************************************************
 * Battery
 ******************************************************************************/
#if defined(CONFIG_I2C_PXA) || defined(CONFIG_I2C_PXA_MODULE)
static struct z2_battery_info batt_chip_info = {
	.batt_I2C_bus	= 0,
	.batt_I2C_addr	= 0x55,
	.batt_I2C_reg	= 2,
	.charge_gpio	= GPIO0_ZIPITZ2_AC_DETECT,
	.min_voltage	= 3475000,
	.max_voltage	= 4190000,
	.batt_div	= 59,
	.batt_mult	= 1000000,
	.batt_tech	= POWER_SUPPLY_TECHNOLOGY_LION,
	.batt_name	= "Z2",
};

static struct i2c_board_info __initdata z2_i2c_board_info[] = {
	{
		I2C_BOARD_INFO("aer915", 0x55),
		.platform_data	= &batt_chip_info,
	}, {
		I2C_BOARD_INFO("wm8750", 0x1b),
	},

};

static void __init z2_i2c_init(void)
{
	pxa_set_i2c_info(NULL);
	i2c_register_board_info(0, ARRAY_AND_SIZE(z2_i2c_board_info));
}
#else
static inline void z2_i2c_init(void) {}
#endif

/******************************************************************************
 * SSP Devices - WiFi and LCD control
 ******************************************************************************/
#if defined(CONFIG_SPI_PXA2XX) || defined(CONFIG_SPI_PXA2XX_MODULE)
/* WiFi */
static int z2_lbs_spi_setup(struct spi_device *spi)
{
	int ret = 0;

	ret = gpio_request(GPIO14_ZIPITZ2_WIFI_POWER, "WiFi Power");
	if (ret)
		goto err;

	ret = gpio_direction_output(GPIO14_ZIPITZ2_WIFI_POWER, 1);
	if (ret)
		goto err2;

	/* Wait until card is powered on */
	mdelay(180);

	spi->bits_per_word = 16;
	spi->mode = SPI_MODE_2,

	spi_setup(spi);

	return 0;

err2:
	gpio_free(GPIO14_ZIPITZ2_WIFI_POWER);
err:
	return ret;
};

static int z2_lbs_spi_teardown(struct spi_device *spi)
{
	gpio_set_value(GPIO14_ZIPITZ2_WIFI_POWER, 0);
	gpio_free(GPIO14_ZIPITZ2_WIFI_POWER);

	return 0;
};

static struct pxa2xx_spi_chip z2_lbs_chip_info = {
	.rx_threshold	= 8,
	.tx_threshold	= 8,
	.timeout	= 1000,
	.gpio_cs	= GPIO24_ZIPITZ2_WIFI_CS,
};

static struct libertas_spi_platform_data z2_lbs_pdata = {
	.use_dummy_writes	= 1,
	.setup			= z2_lbs_spi_setup,
	.teardown		= z2_lbs_spi_teardown,
};

/* LCD */
static struct pxa2xx_spi_chip lms283_chip_info = {
	.rx_threshold	= 1,
	.tx_threshold	= 1,
	.timeout	= 64,
	.gpio_cs	= GPIO88_ZIPITZ2_LCD_CS,
};

static const struct lms283gf05_pdata lms283_pdata = {
	.reset_gpio	= GPIO19_ZIPITZ2_LCD_RESET,
};

static struct spi_board_info spi_board_info[] __initdata = {
{
	.modalias		= "libertas_spi",
	.platform_data		= &z2_lbs_pdata,
	.controller_data	= &z2_lbs_chip_info,
	.irq			= gpio_to_irq(GPIO36_ZIPITZ2_WIFI_IRQ),
	.max_speed_hz		= 13000000,
	.bus_num		= 1,
	.chip_select		= 0,
},
{
	.modalias		= "lms283gf05",
	.controller_data	= &lms283_chip_info,
	.platform_data		= &lms283_pdata,
	.max_speed_hz		= 400000,
	.bus_num		= 2,
	.chip_select		= 0,
},
};

static struct pxa2xx_spi_master pxa_ssp1_master_info = {
	.clock_enable	= CKEN_SSP,
	.num_chipselect	= 1,
	.enable_dma	= 1,
};

static struct pxa2xx_spi_master pxa_ssp2_master_info = {
	.clock_enable	= CKEN_SSP2,
	.num_chipselect	= 1,
};

static void __init z2_spi_init(void)
{
	pxa2xx_set_spi_info(1, &pxa_ssp1_master_info);
	pxa2xx_set_spi_info(2, &pxa_ssp2_master_info);
	spi_register_board_info(spi_board_info, ARRAY_SIZE(spi_board_info));
}
#else
static inline void z2_spi_init(void) {}
#endif

/******************************************************************************
 * Core power regulator
 ******************************************************************************/
#if defined(CONFIG_REGULATOR_TPS65023) || \
	defined(CONFIG_REGULATOR_TPS65023_MODULE)
static struct regulator_consumer_supply z2_tps65021_consumers[] = {
	{
		.supply	= "vcc_core",
	}
};

static struct regulator_init_data z2_tps65021_info[] = {
	{
		.constraints = {
			.name		= "vcc_core range",
			.min_uV		= 800000,
			.max_uV		= 1600000,
			.always_on	= 1,
			.valid_ops_mask	= REGULATOR_CHANGE_VOLTAGE,
		},
		.consumer_supplies	= z2_tps65021_consumers,
		.num_consumer_supplies	= ARRAY_SIZE(z2_tps65021_consumers),
	}, {
		.constraints = {
			.name		= "DCDC2",
			.min_uV		= 3300000,
			.max_uV		= 3300000,
			.always_on	= 1,
		},
	}, {
		.constraints = {
			.name		= "DCDC3",
			.min_uV		= 1800000,
			.max_uV		= 1800000,
			.always_on	= 1,
		},
	}, {
		.constraints = {
			.name		= "LDO1",
			.min_uV		= 1000000,
			.max_uV		= 3150000,
			.always_on	= 1,
		},
	}, {
		.constraints = {
			.name		= "LDO2",
			.min_uV		= 1050000,
			.max_uV		= 3300000,
			.always_on	= 1,
		},
	}
};

static struct i2c_board_info __initdata z2_pi2c_board_info[] = {
	{
		I2C_BOARD_INFO("tps65021", 0x48),
		.platform_data	= &z2_tps65021_info,
	},
};

static void __init z2_pmic_init(void)
{
	pxa27x_set_i2c_power_info(NULL);
	i2c_register_board_info(1, ARRAY_AND_SIZE(z2_pi2c_board_info));
}
#else
static inline void z2_pmic_init(void) {}
#endif

#ifdef CONFIG_PM
static void z2_power_off(void)
{
	/* We're using deep sleep as poweroff, so clear PSPR to ensure that
	 * bootloader will jump to its entry point in resume handler
	 */
	PSPR = 0x0;
	local_irq_disable();
<<<<<<< HEAD
	pxa27x_set_pwrmode(PWRMODE_DEEPSLEEP);
	pxa27x_cpu_pm_enter(PM_SUSPEND_MEM);
=======
	pxa27x_cpu_suspend(PWRMODE_DEEPSLEEP, PHYS_OFFSET - PAGE_OFFSET);
>>>>>>> 0cdc8b92
}
#else
#define z2_power_off   NULL
#endif

/******************************************************************************
 * Machine init
 ******************************************************************************/
static void __init z2_init(void)
{
	pxa2xx_mfp_config(ARRAY_AND_SIZE(z2_pin_config));

	pxa_set_ffuart_info(NULL);
	pxa_set_btuart_info(NULL);
	pxa_set_stuart_info(NULL);

	z2_lcd_init();
	z2_mmc_init();
	z2_mkp_init();
	z2_i2c_init();
	z2_spi_init();
	z2_nor_init();
	z2_pwm_init();
	z2_leds_init();
	z2_keys_init();
	z2_pmic_init();

	pm_power_off = z2_power_off;
}

MACHINE_START(ZIPIT2, "Zipit Z2")
	.atag_offset	= 0x100,
	.map_io		= pxa27x_map_io,
	.init_irq	= pxa27x_init_irq,
	.handle_irq	= pxa27x_handle_irq,
	.timer		= &pxa_timer,
	.init_machine	= z2_init,
MACHINE_END<|MERGE_RESOLUTION|>--- conflicted
+++ resolved
@@ -686,12 +686,8 @@
 	 */
 	PSPR = 0x0;
 	local_irq_disable();
-<<<<<<< HEAD
 	pxa27x_set_pwrmode(PWRMODE_DEEPSLEEP);
 	pxa27x_cpu_pm_enter(PM_SUSPEND_MEM);
-=======
-	pxa27x_cpu_suspend(PWRMODE_DEEPSLEEP, PHYS_OFFSET - PAGE_OFFSET);
->>>>>>> 0cdc8b92
 }
 #else
 #define z2_power_off   NULL
