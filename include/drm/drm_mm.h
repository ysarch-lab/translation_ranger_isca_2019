--- conflicted
+++ resolved
@@ -86,11 +86,7 @@
 }
 #define drm_mm_for_each_node(entry, mm) list_for_each_entry(entry, \
 						&(mm)->head_node.node_list, \
-<<<<<<< HEAD
-						node_list);
-=======
 						node_list)
->>>>>>> d762f438
 #define drm_mm_for_each_scanned_node_reverse(entry, n, mm) \
 	for (entry = (mm)->prev_scanned_node, \
 		next = entry ? list_entry(entry->node_list.next, \
