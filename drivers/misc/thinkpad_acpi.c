--- conflicted
+++ resolved
@@ -6006,20 +6006,12 @@
 
 static void fan_suspend(pm_message_t state)
 {
-<<<<<<< HEAD
-=======
 	int rc;
 
->>>>>>> c07f62e5
 	if (!fan_control_allowed)
 		return;
 
 	/* Store fan status in cache */
-<<<<<<< HEAD
-	fan_get_status_safe(NULL);
-	if (tp_features.fan_ctrl_status_undef)
-		fan_control_desired_level = TP_EC_FAN_AUTO;
-=======
 	fan_control_resume_level = 0;
 	rc = fan_get_status_safe(&fan_control_resume_level);
 	if (rc < 0)
@@ -6031,45 +6023,24 @@
 	 * KEEP THIS LAST */
 	if (tp_features.fan_ctrl_status_undef)
 		fan_control_resume_level = 0;
->>>>>>> c07f62e5
 }
 
 static void fan_resume(void)
 {
-<<<<<<< HEAD
-	u8 saved_fan_level;
-	u8 current_level = 7;
-	bool do_set = false;
-=======
 	u8 current_level = 7;
 	bool do_set = false;
 	int rc;
->>>>>>> c07f62e5
 
 	/* DSDT *always* updates status on resume */
 	tp_features.fan_ctrl_status_undef = 0;
 
-<<<<<<< HEAD
-	saved_fan_level = fan_control_desired_level;
-	if (!fan_control_allowed ||
-=======
 	if (!fan_control_allowed ||
 	    !fan_control_resume_level ||
->>>>>>> c07f62e5
 	    (fan_get_status_safe(&current_level) < 0))
 		return;
 
 	switch (fan_control_access_mode) {
 	case TPACPI_FAN_WR_ACPI_SFAN:
-<<<<<<< HEAD
-		do_set = (saved_fan_level > current_level);
-		break;
-	case TPACPI_FAN_WR_ACPI_FANS:
-	case TPACPI_FAN_WR_TPEC:
-		do_set = ((saved_fan_level & TP_EC_FAN_FULLSPEED) ||
-			  (saved_fan_level == 7 &&
-			   !(current_level & TP_EC_FAN_FULLSPEED)));
-=======
 		/* never decrease fan level */
 		do_set = (fan_control_resume_level > current_level);
 		break;
@@ -6096,7 +6067,6 @@
 		else
 			do_set = !(current_level & TP_EC_FAN_FULLSPEED) &&
 				 (current_level != fan_control_resume_level);
->>>>>>> c07f62e5
 		break;
 	default:
 		return;
@@ -6104,16 +6074,11 @@
 	if (do_set) {
 		printk(TPACPI_NOTICE
 			"restoring fan level to 0x%02x\n",
-<<<<<<< HEAD
-			saved_fan_level);
-		fan_set_level_safe(saved_fan_level);
-=======
 			fan_control_resume_level);
 		rc = fan_set_level_safe(fan_control_resume_level);
 		if (rc < 0)
 			printk(TPACPI_NOTICE
 				"failed to restore fan level: %d\n", rc);
->>>>>>> c07f62e5
 	}
 }
 
