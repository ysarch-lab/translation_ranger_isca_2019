--- conflicted
+++ resolved
@@ -1312,7 +1312,6 @@
 			if (radeon_ddc_probe(radeon_connector,
 					     radeon_connector->requires_extended_probe))
 				ret = connector_status_connected;
-<<<<<<< HEAD
 		}
 
 		if ((ret == connector_status_disconnected) &&
@@ -1324,19 +1323,6 @@
 				ret = encoder_funcs->detect(encoder, connector);
 			}
 		}
-=======
-		}
-
-		if ((ret == connector_status_disconnected) &&
-		    radeon_connector->dac_load_detect) {
-			struct drm_encoder *encoder = radeon_best_single_encoder(connector);
-			struct drm_encoder_helper_funcs *encoder_funcs;
-			if (encoder) {
-				encoder_funcs = encoder->helper_private;
-				ret = encoder_funcs->detect(encoder, connector);
-			}
-		}
->>>>>>> b4cbb8a4
 	} else {
 		radeon_dig_connector->dp_sink_type = radeon_dp_getsinktype(radeon_connector);
 		if (radeon_hpd_sense(rdev, radeon_connector->hpd.hpd)) {
